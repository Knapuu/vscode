/*---------------------------------------------------------------------------------------------
 *  Copyright (c) Microsoft Corporation. All rights reserved.
 *  Licensed under the MIT License. See License.txt in the project root for license information.
 *--------------------------------------------------------------------------------------------*/

import { Promise, TPromise } from 'vs/base/common/winjs.base';
import extfs = require('vs/base/node/extfs');
import { guessMimeTypes, isBinaryMime } from 'vs/base/common/mime';
import { IDisposable, toDisposable, disposeAll } from 'vs/base/common/lifecycle';
import objects = require('vs/base/common/objects');
import uuid = require('vs/base/common/uuid');
import nls = require('vs/nls');
import strings = require('vs/base/common/strings');
import { IRawFileStatus, IHead, ITag, IBranch, IRemote, GitErrorCodes, IPushOptions } from 'vs/workbench/parts/git/common/git';
import { detectMimesFromStream } from 'vs/base/node/mime'
import files = require('vs/platform/files/common/files');
import { spawn, ChildProcess } from 'child_process';
import iconv = require('iconv-lite');

export interface IExecutionResult {
	exitCode: number;
	stdout: string;
	stderr: string;
}

function exec(child: ChildProcess, encoding = 'utf8'): TPromise<IExecutionResult> {
	const disposables: IDisposable[] = [];

	const once = (ee: EventEmitter, name: string, fn: Function) => {
		ee.once(name, fn);
		disposables.push(toDisposable(() => ee.removeListener(name, fn)));
	};

	const on = (ee: EventEmitter, name: string, fn: Function) => {
		ee.on(name, fn);
		disposables.push(toDisposable(() => ee.removeListener(name, fn)));
	};

	return TPromise.join<any>([
		new TPromise<number>((c, e) => {
			once(child, 'error', e);
			once(child, 'exit', c);
		}),
		new TPromise<string>(c => {
			let buffers: Buffer[] = [];
			on(child.stdout, 'data', b => buffers.push(b));
			once(child.stdout, 'close', () => c(Buffer.concat(buffers).toString(encoding)));
		}),
		new TPromise<string>(c => {
			let buffers: Buffer[] = [];
			on(child.stderr, 'data', b => buffers.push(b));
			once(child.stderr, 'close', () => c(Buffer.concat(buffers).toString(encoding)));
		})
	]).then(values => {
		disposeAll(disposables);

		return {
			exitCode: values[0],
			stdout: values[1],
			stderr: values[2]
		};
	});
}

export interface IGitErrorData {
	error?: Error;
	message?: string;
	stdout?: string;
	stderr?: string;
	exitCode?: number;
	gitErrorCode?: string;
	gitCommand?: string;
}

export class GitError {

	public error: Error;
	public message: string;
	public stdout: string;
	public stderr: string;
	public exitCode: number;
	public gitErrorCode: string;
	public gitCommand: string;

	constructor(data: IGitErrorData) {
		if (data.error) {
			this.error = data.error;
			this.message = data.error.message;
		} else {
			this.error = null;
		}

		this.message = this.message || data.message || 'Git error';
		this.stdout = data.stdout || null;
		this.stderr = data.stderr || null;
		this.exitCode = data.exitCode || null;
		this.gitErrorCode = data.gitErrorCode || null;
		this.gitCommand = data.gitCommand || null;
	}

	public toString(): string {
		let result = this.message + ' ' + JSON.stringify({
			exitCode: this.exitCode,
			gitErrorCode: this.gitErrorCode,
			gitCommand: this.gitCommand,
			stdout: this.stdout,
			stderr: this.stderr
		}, null, 2);

		if (this.error) {
			result += (<any> this.error).stack;
		}

		return result;
	}
}

export interface IGitOptions {
	gitPath:string;
	tmpPath:string;
	defaultEncoding?: string;
	env?:any;
}

export class Git {

	public gitPath: string;
	public env: any;
	private tmpPath: string;
	private defaultEncoding: string;
	private outputListeners: { (output: string): void; }[];

	constructor(options: IGitOptions) {
		this.gitPath = options.gitPath;
		this.tmpPath = options.tmpPath;

		const encoding = options.defaultEncoding || 'utf8';
		this.defaultEncoding = iconv.encodingExists(encoding) ? encoding : 'utf8';

		this.env = options.env || {};
		this.outputListeners = [];
	}

	public run(cwd: string, args: string[], options: any = {}): TPromise<IExecutionResult> {
		options = objects.assign({ cwd: cwd }, options || {});
		return this.exec(args, options);
	}

	public stream(cwd: string, args: string[], options: any = {}): ChildProcess {
		options = objects.assign({ cwd: cwd }, options || {});
		return this.spawn(args, options);
	}

	public open(repository: string, env: any = {}): Repository {
		return new Repository(this, repository, this.defaultEncoding, env);
	}

	public clone(repository: string, repoURL: string): TPromise<boolean> {
		return this.exec(['clone', repoURL, repository]).then(() => true, (err) => {
			return new TPromise<boolean>((c, e) => {

				// If there's any error, git will still leave the folder in the FS,
				// so we need to remove it.
				extfs.del(repository, this.tmpPath, (err) => {
					if (err) { return e(err); }
					c(true);
				});
			});
		});
	}

	public config(name: string, value: string): Promise {
		return this.exec(['config', '--global', name, value]);
	}

	private exec(args: string[], options: any = {}): TPromise<IExecutionResult> {
		const child = this.spawn(args, options);

		if (options.input) {
			child.stdin.end(options.input, 'utf8');
		}

		return exec(child).then(result => {
			if (result.exitCode) {
				let gitErrorCode: string = null;

				if (/Authentication failed/.test(result.stderr)) {
					gitErrorCode = GitErrorCodes.AuthenticationFailed;
				} else if (/Not a git repository/.test(result.stderr)) {
					gitErrorCode = GitErrorCodes.NotAGitRepository;
				} else if (/bad config file/.test(result.stderr)) {
					gitErrorCode = GitErrorCodes.BadConfigFile;
				} else if (/cannot make pipe for command substitution|cannot create standard input pipe/.test(result.stderr)) {
					gitErrorCode = GitErrorCodes.CantCreatePipe;
				} else if (/Repository not found/.test(result.stderr)) {
					gitErrorCode = GitErrorCodes.RepositoryNotFound;
				} else if (/unable to access/.test(result.stderr)) {
					gitErrorCode = GitErrorCodes.CantAccessRemote;
				}

				if (options.log !== false) {
					this.log(result.stderr);
				}

				return TPromise.wrapError<IExecutionResult>(new GitError({
					message: 'Failed to execute git',
					stdout: result.stdout,
					stderr: result.stderr,
					exitCode: result.exitCode,
					gitErrorCode,
					gitCommand: args[0]
				}));
			}

			return result;
		});
	}

	public spawn(args: string[], options: any = {}): ChildProcess {
		if (!this.gitPath) {
			throw new Error('git could not be found in the system.');
		}

		if (!options) {
			options = {};
		}

		if (!options.stdio && !options.input) {
			options.stdio = ['ignore', null, null]; // Unless provided, ignore stdin and leave default streams for stdout and stderr
		}

		options.env = objects.assign({}, options.env || {});
		options.env = objects.assign(options.env, this.env);
		options.env = objects.assign(options.env, {
			MONACO_REQUEST_GUID: uuid.v4().asHex(),
			VSCODE_GIT_REQUEST_ID: uuid.v4().asHex(),
			MONACO_GIT_COMMAND: args[0]
		});

		if (options.log !== false) {
			this.log(strings.format('git {0}\n', args.join(' ')));
		}

		return spawn(this.gitPath, args, options);
	}

	public onOutput(listener: (output: string) => void): () => void {
		this.outputListeners.push(listener);
		return () => this.outputListeners.splice(this.outputListeners.indexOf(listener), 1);
	}

	private log(output: string): void {
		this.outputListeners.forEach(l => l(output));
	}
}

export class Repository {

	private git: Git;
	private repository: string;
	private defaultEncoding: string;
	private env: any;

	constructor(git: Git, repository: string, defaultEncoding: string, env: any = {}) {
		this.git = git;
		this.repository = repository;
		this.defaultEncoding = defaultEncoding;
		this.env = env;
	}

	public get path(): string {
		return this.repository;
	}

	public run(args: string[], options: any = {}): TPromise<IExecutionResult> {
		options.env = objects.assign({}, options.env || {});
		options.env = objects.assign(options.env, this.env);

		return this.git.run(this.repository, args, options);
	}

	public stream(args: string[], options: any = {}): ChildProcess {
		options.env = objects.assign({}, options.env || {});
		options.env = objects.assign(options.env, this.env);

		return this.git.stream(this.repository, args, options);
	}

	public spawn(args: string[], options: any = {}): ChildProcess {
		options.env = objects.assign({}, options.env || {});
		options.env = objects.assign(options.env, this.env);

		return this.git.spawn(args, options);
	}

	public init(): Promise {
		return this.run(['init']);
	}

	public config(scope: string, key:string, value:any, options:any): TPromise<string> {
		const args = ['config'];

		if (scope) {
			args.push('--' + scope);
		}

		args.push(key);

		if (value) {
			args.push(value);
		}

		return this.run(args, options).then((result) => result.stdout);
	}

	public show(object: string): ChildProcess {
		return this.stream(['show', object]);
	}

	public buffer(object: string): TPromise<string> {
		const child = this.show(object);

		return new Promise((c, e) => {
			detectMimesFromStream(child.stdout, null, (err, result) => {
				if (err) {
					e(err);
				} else if (isBinaryMime(result.mimes)) {
					e(<files.IFileOperationResult>{
						message: nls.localize('fileBinaryError', "File seems to be binary and cannot be opened as text"),
						fileOperationResult: files.FileOperationResult.FILE_IS_BINARY
					});
				} else {
					c(this.doBuffer(object));
				}
			});
		});
	}

	private doBuffer(object: string): TPromise<string> {
		const child = this.show(object);

		return exec(child, this.defaultEncoding).then(({ exitCode, stdout }) => {
			if (exitCode) {
				return TPromise.wrapError<string>(new GitError({
					message: 'Could not buffer object.',
					exitCode
				}));
			}

			return TPromise.as<string>(stdout);
		});
	}

	public add(paths: string[]): Promise {
		const args = ['add', '-A', '--'];

		if (paths && paths.length) {
			args.push.apply(args, paths);
		} else {
			args.push('.');
		}

		return this.run(args);
	}

	public stage(path: string, data: string): Promise {
		const child = this.stream(['hash-object', '--stdin', '-w'], { stdio: [null, null, null] });
		child.stdin.end(data, 'utf8');

		return exec(child).then(({ exitCode, stdout }) => {
			if (exitCode) {
				return TPromise.wrapError<IExecutionResult>(new GitError({
					message: 'Could not hash object.',
					exitCode: exitCode
				}));
			}

			return this.run(['update-index', '--cacheinfo', '100644', stdout, path]);
		});
	}

	public checkout(treeish: string, paths: string[]): Promise {
		const args = [ 'checkout', '-q' ];

		if (treeish) {
			args.push(treeish);
		}

		if (paths && paths.length) {
			args.push('--');
			args.push.apply(args, paths);
		}

		return this.run(args).then(null, (err: GitError) => {
			if (/Please, commit your changes or stash them/.test(err.stderr)) {
				err.gitErrorCode = GitErrorCodes.DirtyWorkTree;
			}

			return Promise.wrapError(err);
		});
	}

	public commit(message: string, all: boolean, amend: boolean): Promise {
		const args = ['commit', '--quiet', '--allow-empty-message', '--file', '-'];

		if (all) {
			args.push('--all');
		}

		if (amend) {
			args.push('--amend');
		}

		return this.run(args, { input: message || '' }).then(null, (commitErr: GitError) => {
			if (/not possible because you have unmerged files/.test(commitErr.stderr)) {
				commitErr.gitErrorCode = GitErrorCodes.UnmergedChanges;
				return Promise.wrapError(commitErr);
			}

			return this.run(['config', '--get-all', 'user.name']).then(null, (err: GitError) => {
				err.gitErrorCode = GitErrorCodes.NoUserNameConfigured;
				return Promise.wrapError(err);
			}).then(() => {
				return this.run(['config', '--get-all', 'user.email']).then(null, (err: GitError) => {
					err.gitErrorCode = GitErrorCodes.NoUserEmailConfigured;
					return Promise.wrapError(err);
				}).then(() => {
					return Promise.wrapError(commitErr);
				});
			});
		});
	}

	public branch(name: string, checkout: boolean): Promise {
		const args = checkout ? ['checkout', '-q', '-b', name] : [ 'branch', '-q', name ];
		return this.run(args);
	}

	public clean(paths: string[]): Promise {
		const args = [ 'clean', '-f', '-q', '--' ].concat(paths);
		return this.run(args);
	}

	public undo(): Promise {
		return this.run([ 'clean', '-fd' ]).then(() => {
			return this.run([ 'checkout', '--', '.' ]).then(null, (err: GitError) => {
				if (/did not match any file\(s\) known to git\./.test(err.stderr)) {
					return Promise.as(null);
				}

				return Promise.wrapError(err);
			});
		});
	}

	public reset(treeish: string, hard: boolean = false): Promise {
		const args = ['reset'];

		if (hard) {
			args.push('--hard');
		}

		args.push(treeish);

		return this.run(args);
	}

	public revertFiles(treeish: string, paths: string[]): Promise {
		return this.run([ 'branch' ]).then((result) => {
			let args: string[];

			// In case there are no branches, we must use rm --cached
			if (!result.stdout) {
				args = [ 'rm', '--cached', '-r', '--' ];
			} else {
				args = [ 'reset', '-q', treeish, '--' ];
			}

			if (paths && paths.length) {
				args.push.apply(args, paths);
			} else {
				args.push('.');
			}

			return this.run(args).then(null, (err: GitError) => {
				// In case there are merge conflicts to be resolved, git reset will output
				// some "needs merge" data. We try to get around that.
				if (/([^:]+: needs merge\n)+/m.test(err.stdout)) {
					return Promise.as(null);
				}

				return Promise.wrapError(err);
			});
		});
	}

	public fetch(): Promise {
		return this.run(['fetch']).then(null, (err: GitError) => {
			if (/No remote repository specified\./.test(err.stderr)) {
				err.gitErrorCode = GitErrorCodes.NoRemoteRepositorySpecified;
			} else if (/Could not read from remote repository/.test(err.stderr)) {
				err.gitErrorCode = GitErrorCodes.RemoteConnectionError;
			}

			return Promise.wrapError(err);
		});
	}

	public pull(rebase?: boolean): Promise {
		const args = ['pull'];
		rebase && args.push('-r');

		return this.run(args).then(null, (err: GitError) => {
			if (/^CONFLICT \([^)]+\): \b/m.test(err.stdout)) {
				err.gitErrorCode = GitErrorCodes.Conflict;
			} else if (/Please tell me who you are\./.test(err.stderr)) {
				err.gitErrorCode = GitErrorCodes.NoUserNameConfigured;
			} else if (/Could not read from remote repository/.test(err.stderr)) {
				err.gitErrorCode = GitErrorCodes.RemoteConnectionError;
			} else if (/Pull is not possible because you have unmerged files|Cannot pull with rebase: You have unstaged changes|Your local changes to the following files would be overwritten|Please, commit your changes before you can merge/.test(err.stderr)) {
				err.gitErrorCode = GitErrorCodes.DirtyWorkTree;
			}

			return Promise.wrapError(err);
		});
	}

<<<<<<< HEAD
	public push(): Promise {
		return this.run(['push']).then(null, (err: GitError) => {
=======
	public push(remote?: string, name?: string, options?:IPushOptions): Promise {
		const args = ['push'];
		options && options.setUpstream && args.push('-u');
		remote && args.push(remote);
		name && args.push(name);

		return this.run(args).then(null, (err: GitError) => {
>>>>>>> 18c4a65c
			if (/^error: failed to push some refs to\b/m.test(err.stderr)) {
				err.gitErrorCode = GitErrorCodes.PushRejected;
			} else if (/Could not read from remote repository/.test(err.stderr)) {
				err.gitErrorCode = GitErrorCodes.RemoteConnectionError;
			}

			return Promise.wrapError(err);
		});
	}

	public sync(): Promise {
		return this.pull().then(() => this.push());
	}

	public getRoot(): TPromise<string> {
		return this.run(['rev-parse', '--show-toplevel'], { log: false }).then(result => result.stdout.trim());
	}

	public getStatus(): TPromise<IRawFileStatus[]> {
		return this.run(['status', '-z', '-u'], { log: false }).then((executionResult) => {
			const status = executionResult.stdout;
			const result:IRawFileStatus[] = [];
			let current:IRawFileStatus;
			let i = 0;

			function readName():string {
				const start = i;
				let c:string;
				while ((c = status.charAt(i)) !== '\u0000') { i++; }
				return status.substring(start, i++);
			}

			while (i < status.length) {
				current = {
					x: status.charAt(i++),
					y: status.charAt(i++),
					path: null,
					mimetype: null
				};

				i++;

				if (current.x === 'R') {
					current.rename = readName();
				}

				current.path = readName();
				current.mimetype = guessMimeTypes(current.path)[0];

				// If path ends with slash, it must be a nested git repo
				if (current.path[current.path.length-1] === '/') {
					continue;
				}

				result.push(current);
			}

			return TPromise.as<IRawFileStatus[]>(result);
		});
	}

	public getHEAD(): TPromise<IHead> {
		return this.run(['symbolic-ref', '--short', 'HEAD'], { log: false }).then((result) => {
			if (!result.stdout) {
				return TPromise.wrapError<IHead>(new Error('Not in a branch'));
			}

			return TPromise.as<IHead>({ name: result.stdout.trim() });
		}, (err) => {
			return this.run(['rev-parse', 'HEAD'], { log: false }).then((result) => {
				if (!result.stdout) {
					return TPromise.wrapError<IHead>(new Error('Error parsing HEAD'));
				}

				return TPromise.as<IHead>({ commit: result.stdout.trim() });
			});
		});
	}

	public getHeads(): TPromise<ITag[]> {
		return this.run(['for-each-ref', '--format', '%(refname:short) %(objectname)', 'refs/heads/'], { log: false }).then((result) => {
			return result.stdout.trim().split('\n')
				.filter(b => !!b)
				.map(b => b.trim().split(' '))
				.map(a => ({ name: a[0], commit: a[1] }));
		});
	}

	public getTags(): TPromise<IHead[]> {
		return this.run(['for-each-ref', '--format', '%(refname:short) %(objectname)', 'refs/tags/'], { log: false }).then((result) => {
			return result.stdout.trim().split('\n')
				.filter(b => !!b)
				.map(b => b.trim().split(' '))
				.map(a => ({ name: a[0], commit: a[1] }));
		});
	}

<<<<<<< HEAD
=======
	public getRemotes(): TPromise<IRemote[]> {
		return this.run(['remote'], { log: false })
			.then(result => result.stdout
				.trim()
				.split('\n')
				.filter(b => !!b)
				.map(name => ({ name }))
			);
	}

>>>>>>> 18c4a65c
	public getBranch(branch: string): TPromise<IBranch> {
		if (branch === 'HEAD') {
			return this.getHEAD();
		}

		return this.run(['rev-parse', branch], { log: false }).then((result) => {
			if (!result.stdout) {
				return TPromise.wrapError<IBranch>(new Error('No such branch'));
			}

			const commit = result.stdout.trim();

			return this.run(['rev-parse', '--symbolic-full-name', '--abbrev-ref', branch + '@{u}'], { log: false }).then((result: IExecutionResult) => {
				const upstream = result.stdout.trim();

				return this.run(['rev-list', '--left-right', branch + '...' + upstream], { log: false }).then((result) => {
					let ahead = 0, behind = 0;
					let i = 0;

					while (i < result.stdout.length) {
						switch (result.stdout.charAt(i)) {
							case '<': ahead++; break;
							case '>': behind++; break;
							default: i++; break;
						}

						while (result.stdout.charAt(i++) !== '\n') { /* no-op */ }
					}

					return {
						name: branch,
						commit: commit,
						upstream: upstream,
						ahead: ahead,
						behind: behind
					};
				});
			}, () => {
				return { name: branch, commit: commit };
			});
		});
	}

	public onOutput(listener: (output: string) => void): () => void {
		return this.git.onOutput(listener);
	}
}<|MERGE_RESOLUTION|>--- conflicted
+++ resolved
@@ -525,10 +525,6 @@
 		});
 	}
 
-<<<<<<< HEAD
-	public push(): Promise {
-		return this.run(['push']).then(null, (err: GitError) => {
-=======
 	public push(remote?: string, name?: string, options?:IPushOptions): Promise {
 		const args = ['push'];
 		options && options.setUpstream && args.push('-u');
@@ -536,7 +532,6 @@
 		name && args.push(name);
 
 		return this.run(args).then(null, (err: GitError) => {
->>>>>>> 18c4a65c
 			if (/^error: failed to push some refs to\b/m.test(err.stderr)) {
 				err.gitErrorCode = GitErrorCodes.PushRejected;
 			} else if (/Could not read from remote repository/.test(err.stderr)) {
@@ -634,8 +629,6 @@
 		});
 	}
 
-<<<<<<< HEAD
-=======
 	public getRemotes(): TPromise<IRemote[]> {
 		return this.run(['remote'], { log: false })
 			.then(result => result.stdout
@@ -646,7 +639,6 @@
 			);
 	}
 
->>>>>>> 18c4a65c
 	public getBranch(branch: string): TPromise<IBranch> {
 		if (branch === 'HEAD') {
 			return this.getHEAD();
