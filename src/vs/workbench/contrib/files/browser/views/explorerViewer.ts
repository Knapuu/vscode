/*---------------------------------------------------------------------------------------------
 *  Copyright (c) Microsoft Corporation. All rights reserved.
 *  Licensed under the MIT License. See License.txt in the project root for license information.
 *--------------------------------------------------------------------------------------------*/

import { IAccessibilityProvider } from 'vs/base/browser/ui/list/listWidget';
import * as DOM from 'vs/base/browser/dom';
import * as glob from 'vs/base/common/glob';
import { IListVirtualDelegate, ListDragOverEffect } from 'vs/base/browser/ui/list/list';
import { IProgressService, ProgressLocation } from 'vs/platform/progress/common/progress';
import { INotificationService, Severity } from 'vs/platform/notification/common/notification';
import { IFileService, FileKind, FileOperationError, FileOperationResult } from 'vs/platform/files/common/files';
import { IWorkbenchLayoutService } from 'vs/workbench/services/layout/browser/layoutService';
import { IWorkspaceContextService, WorkbenchState } from 'vs/platform/workspace/common/workspace';
import { IDisposable, Disposable, dispose, toDisposable, DisposableStore } from 'vs/base/common/lifecycle';
import { KeyCode } from 'vs/base/common/keyCodes';
import { IFileLabelOptions, IResourceLabel, ResourceLabels } from 'vs/workbench/browser/labels';
import { ITreeNode, ITreeFilter, TreeVisibility, TreeFilterResult, IAsyncDataSource, ITreeSorter, ITreeDragAndDrop, ITreeDragOverReaction, TreeDragOverBubble } from 'vs/base/browser/ui/tree/tree';
import { IContextViewService } from 'vs/platform/contextview/browser/contextView';
import { IThemeService } from 'vs/platform/theme/common/themeService';
import { IConfigurationService, ConfigurationTarget } from 'vs/platform/configuration/common/configuration';
import { IFilesConfiguration, IExplorerService, IEditableData } from 'vs/workbench/contrib/files/common/files';
import { dirname, joinPath, isEqualOrParent, basename, hasToIgnoreCase, distinctParents } from 'vs/base/common/resources';
import { InputBox, MessageType } from 'vs/base/browser/ui/inputbox/inputBox';
import { localize } from 'vs/nls';
import { attachInputBoxStyler } from 'vs/platform/theme/common/styler';
import { once } from 'vs/base/common/functional';
import { IKeyboardEvent } from 'vs/base/browser/keyboardEvent';
import { equals, deepClone } from 'vs/base/common/objects';
import * as path from 'vs/base/common/path';
import { ExplorerItem, NewExplorerItem } from 'vs/workbench/contrib/files/common/explorerModel';
import { compareFileExtensions, compareFileNames } from 'vs/base/common/comparers';
import { fillResourceDataTransfers, CodeDataTransfers, extractResources, containsDragType } from 'vs/workbench/browser/dnd';
import { IInstantiationService } from 'vs/platform/instantiation/common/instantiation';
import { IDragAndDropData, DataTransfers } from 'vs/base/browser/dnd';
import { Schemas } from 'vs/base/common/network';
import { DesktopDragAndDropData, ExternalElementsDragAndDropData, ElementsDragAndDropData } from 'vs/base/browser/ui/list/listView';
import { isMacintosh, isWeb } from 'vs/base/common/platform';
import { IDialogService, IConfirmation, getConfirmMessage } from 'vs/platform/dialogs/common/dialogs';
import { ITextFileService } from 'vs/workbench/services/textfile/common/textfiles';
import { IHostService } from 'vs/workbench/services/host/browser/host';
import { IWorkspaceEditingService } from 'vs/workbench/services/workspaces/common/workspaceEditing';
import { URI } from 'vs/base/common/uri';
import { ITask, sequence } from 'vs/base/common/async';
import { IEditorService } from 'vs/workbench/services/editor/common/editorService';
import { IWorkspaceFolderCreationData } from 'vs/platform/workspaces/common/workspaces';
import { findValidPasteFileTarget } from 'vs/workbench/contrib/files/browser/fileActions';
import { FuzzyScore, createMatches } from 'vs/base/common/filters';
import { Emitter } from 'vs/base/common/event';
import { ITreeCompressionDelegate } from 'vs/base/browser/ui/tree/asyncDataTree';
import { ICompressibleTreeRenderer } from 'vs/base/browser/ui/tree/objectTree';
import { ICompressedTreeNode } from 'vs/base/browser/ui/tree/compressedObjectTreeModel';
import { VSBuffer } from 'vs/base/common/buffer';
import { ILabelService } from 'vs/platform/label/common/label';
import { isNumber } from 'vs/base/common/types';
import { domEvent } from 'vs/base/browser/event';

export class ExplorerDelegate implements IListVirtualDelegate<ExplorerItem> {

	static readonly ITEM_HEIGHT = 22;

	getHeight(element: ExplorerItem): number {
		return ExplorerDelegate.ITEM_HEIGHT;
	}

	getTemplateId(element: ExplorerItem): string {
		return FilesRenderer.ID;
	}
}

export const explorerRootErrorEmitter = new Emitter<URI>();
export class ExplorerDataSource implements IAsyncDataSource<ExplorerItem | ExplorerItem[], ExplorerItem> {

	constructor(
		@IProgressService private readonly progressService: IProgressService,
		@INotificationService private readonly notificationService: INotificationService,
		@IWorkbenchLayoutService private readonly layoutService: IWorkbenchLayoutService,
		@IFileService private readonly fileService: IFileService,
		@IExplorerService private readonly explorerService: IExplorerService,
		@IWorkspaceContextService private readonly contextService: IWorkspaceContextService
	) { }

	hasChildren(element: ExplorerItem | ExplorerItem[]): boolean {
		return Array.isArray(element) || element.isDirectory;
	}

	getChildren(element: ExplorerItem | ExplorerItem[]): Promise<ExplorerItem[]> {
		if (Array.isArray(element)) {
			return Promise.resolve(element);
		}

		const promise = element.fetchChildren(this.fileService, this.explorerService).then(undefined, e => {

			if (element instanceof ExplorerItem && element.isRoot) {
				if (this.contextService.getWorkbenchState() === WorkbenchState.FOLDER) {
					// Single folder create a dummy explorer item to show error
					const placeholder = new ExplorerItem(element.resource, undefined, false);
					placeholder.isError = true;
					return [placeholder];
				} else {
					explorerRootErrorEmitter.fire(element.resource);
				}
			} else {
				// Do not show error for roots since we already use an explorer decoration to notify user
				this.notificationService.error(e);
			}

			return []; // we could not resolve any children because of an error
		});

		this.progressService.withProgress({
			location: ProgressLocation.Explorer,
			delay: this.layoutService.isRestored() ? 800 : 1200 // less ugly initial startup
		}, _progress => promise);

		return promise;
	}
}

export interface ICompressedNavigationController {
	readonly current: ExplorerItem;
	readonly items: ExplorerItem[];
	readonly labels: HTMLElement[];
	readonly index: number;
	readonly count: number;
	previous(): void;
	next(): void;
	first(): void;
	last(): void;
	setIndex(index: number): void;
}

export class CompressedNavigationController implements ICompressedNavigationController {

	private _index: number;
	readonly labels: HTMLElement[];

	get index(): number { return this._index; }
	get count(): number { return this.items.length; }
	get current(): ExplorerItem { return this.items[this._index]!; }

	constructor(readonly items: ExplorerItem[], templateData: IFileTemplateData) {
		this._index = items.length - 1;
		this.labels = Array.from(templateData.container.querySelectorAll('.label-name')) as HTMLElement[];
		DOM.addClass(this.labels[this._index], 'active');
	}

	previous(): void {
		if (this._index <= 0) {
			return;
		}

		this.setIndex(this._index - 1);
	}

	next(): void {
		if (this._index >= this.items.length - 1) {
			return;
		}

		this.setIndex(this._index + 1);
	}

	first(): void {
		if (this._index === 0) {
			return;
		}

		this.setIndex(0);
	}

	last(): void {
		if (this._index === this.items.length - 1) {
			return;
		}

		this.setIndex(this.items.length - 1);
	}

	setIndex(index: number): void {
		if (index < 0 || index >= this.items.length) {
			return;
		}

		DOM.removeClass(this.labels[this._index], 'active');
		this._index = index;
		DOM.addClass(this.labels[this._index], 'active');
	}
}

export interface IFileTemplateData {
	elementDisposable: IDisposable;
	label: IResourceLabel;
	container: HTMLElement;
}

export class FilesRenderer implements ICompressibleTreeRenderer<ExplorerItem, FuzzyScore, IFileTemplateData>, IDisposable {
	static readonly ID = 'file';

	private config: IFilesConfiguration;
	private configListener: IDisposable;
	private compressedNavigationControllers = new Map<ExplorerItem, CompressedNavigationController>();

	constructor(
		private labels: ResourceLabels,
		private updateWidth: (stat: ExplorerItem) => void,
		@IContextViewService private readonly contextViewService: IContextViewService,
		@IThemeService private readonly themeService: IThemeService,
		@IConfigurationService private readonly configurationService: IConfigurationService,
		@IExplorerService private readonly explorerService: IExplorerService,
		@ILabelService private readonly labelService: ILabelService
	) {
		this.config = this.configurationService.getValue<IFilesConfiguration>();
		this.configListener = this.configurationService.onDidChangeConfiguration(e => {
			if (e.affectsConfiguration('explorer')) {
				this.config = this.configurationService.getValue();
			}
		});
	}

	get templateId(): string {
		return FilesRenderer.ID;
	}

	renderTemplate(container: HTMLElement): IFileTemplateData {
		const elementDisposable = Disposable.None;
		const label = this.labels.create(container, { supportHighlights: true });

		return { elementDisposable, label, container };
	}

	renderElement(node: ITreeNode<ExplorerItem, FuzzyScore>, index: number, templateData: IFileTemplateData): void {
		templateData.elementDisposable.dispose();
		const stat = node.element;
		const editableData = this.explorerService.getEditableData(stat);

		DOM.removeClass(templateData.label.element, 'compressed');

		// File Label
		if (!editableData) {
			templateData.label.element.style.display = 'flex';
			templateData.elementDisposable = this.renderStat(stat, stat.name, node.filterData, templateData);
		}

		// Input Box
		else {
			templateData.label.element.style.display = 'none';
			templateData.elementDisposable = this.renderInputBox(templateData.container, stat, editableData);
		}
	}

	renderCompressedElements(node: ITreeNode<ICompressedTreeNode<ExplorerItem>, FuzzyScore>, index: number, templateData: IFileTemplateData, height: number | undefined): void {
		templateData.elementDisposable.dispose();

		const stat = node.element.elements[node.element.elements.length - 1];
		const label = node.element.elements.map(e => e.name);
		const editableData = this.explorerService.getEditableData(stat);

		// File Label
		if (!editableData) {
			DOM.addClass(templateData.label.element, 'compressed');
			templateData.label.element.style.display = 'flex';

			const disposables = new DisposableStore();
			disposables.add(this.renderStat(stat, label, node.filterData, templateData));

			const compressedNavigationController = new CompressedNavigationController(node.element.elements, templateData);
			this.compressedNavigationControllers.set(stat, compressedNavigationController);

			domEvent(templateData.container, 'mousedown')(e => {
				const result = getIconLabelNameFromHTMLElement(e.target);

				if (result) {
					compressedNavigationController.setIndex(result.index);
				}
			}, undefined, disposables);

			disposables.add(toDisposable(() => {
				this.compressedNavigationControllers.delete(stat);
			}));

			templateData.elementDisposable = disposables;
		}

		// Input Box
		else {
			DOM.removeClass(templateData.label.element, 'compressed');
			templateData.label.element.style.display = 'none';
			templateData.elementDisposable = this.renderInputBox(templateData.container, stat, editableData);
		}
	}

	private renderStat(stat: ExplorerItem, label: string | string[], filterData: FuzzyScore | undefined, templateData: IFileTemplateData): IDisposable {
		templateData.label.element.style.display = 'flex';
		const extraClasses = ['explorer-item'];
		if (this.explorerService.isCut(stat)) {
			extraClasses.push('cut');
		}

		templateData.label.setResource({ resource: stat.resource, name: label }, {
			fileKind: stat.isRoot ? FileKind.ROOT_FOLDER : stat.isDirectory ? FileKind.FOLDER : FileKind.FILE,
			extraClasses,
			fileDecorations: this.config.explorer.decorations,
			matches: createMatches(filterData),
			separator: this.labelService.getSeparator(stat.resource.scheme, stat.resource.authority)
		});

		return templateData.label.onDidRender(() => {
			try {
				this.updateWidth(stat);
			} catch (e) {
				// noop since the element might no longer be in the tree, no update of width necessery
			}
		});
	}

	private renderInputBox(container: HTMLElement, stat: ExplorerItem, editableData: IEditableData): IDisposable {

		// Use a file label only for the icon next to the input box
		const label = this.labels.create(container);
		const extraClasses = ['explorer-item', 'explorer-item-edited'];
		const fileKind = stat.isRoot ? FileKind.ROOT_FOLDER : stat.isDirectory ? FileKind.FOLDER : FileKind.FILE;
		const labelOptions: IFileLabelOptions = { hidePath: true, hideLabel: true, fileKind, extraClasses };

		const parent = stat.name ? dirname(stat.resource) : stat.resource;
		const value = stat.name || '';

		label.setFile(joinPath(parent, value || ' '), labelOptions); // Use icon for ' ' if name is empty.

		// hack: hide label
		(label.element.firstElementChild as HTMLElement).style.display = 'none';

		// Input field for name
		const inputBox = new InputBox(label.element, this.contextViewService, {
			validationOptions: {
				validation: (value) => {
					const content = editableData.validationMessage(value);
					if (!content) {
						return null;
					}

					return {
						content,
						formatContent: true,
						type: MessageType.ERROR
					};
				}
			},
			ariaLabel: localize('fileInputAriaLabel', "Type file name. Press Enter to confirm or Escape to cancel.")
		});
		const styler = attachInputBoxStyler(inputBox, this.themeService);

		inputBox.onDidChange(value => {
			label.setFile(joinPath(parent, value || ' '), labelOptions); // update label icon while typing!
		});

		const lastDot = value.lastIndexOf('.');

		inputBox.value = value;
		inputBox.focus();
		inputBox.select({ start: 0, end: lastDot > 0 && !stat.isDirectory ? lastDot : value.length });

		const done = once((success: boolean, finishEditing: boolean) => {
			label.element.style.display = 'none';
			const value = inputBox.value;
			dispose(toDispose);
			label.element.remove();
			if (finishEditing) {
				editableData.onFinish(value, success);
			}
		});

		const toDispose = [
			inputBox,
			DOM.addStandardDisposableListener(inputBox.inputElement, DOM.EventType.KEY_DOWN, (e: IKeyboardEvent) => {
				if (e.equals(KeyCode.Enter)) {
					if (inputBox.validate()) {
						done(true, true);
					}
				} else if (e.equals(KeyCode.Escape)) {
					done(false, true);
				}
			}),
			DOM.addDisposableListener(inputBox.inputElement, DOM.EventType.BLUR, () => {
				done(inputBox.isInputValid(), true);
			}),
			label,
			styler
		];

		return toDisposable(() => {
			done(false, false);
		});
	}

	disposeElement(element: ITreeNode<ExplorerItem, FuzzyScore>, index: number, templateData: IFileTemplateData): void {
		templateData.elementDisposable.dispose();
	}

	disposeCompressedElements(node: ITreeNode<ICompressedTreeNode<ExplorerItem>, FuzzyScore>, index: number, templateData: IFileTemplateData): void {
		templateData.elementDisposable.dispose();
	}

	disposeTemplate(templateData: IFileTemplateData): void {
		templateData.elementDisposable.dispose();
		templateData.label.dispose();
	}

	getCompressedNavigationController(stat: ExplorerItem): ICompressedNavigationController | undefined {
		return this.compressedNavigationControllers.get(stat);
	}

	dispose(): void {
		this.configListener.dispose();
	}
}

export class ExplorerAccessibilityProvider implements IAccessibilityProvider<ExplorerItem> {
	getAriaLabel(element: ExplorerItem): string {
		return element.name;
	}
}

interface CachedParsedExpression {
	original: glob.IExpression;
	parsed: glob.ParsedExpression;
}

export class FilesFilter implements ITreeFilter<ExplorerItem, FuzzyScore> {
	private hiddenExpressionPerRoot: Map<string, CachedParsedExpression>;
	private workspaceFolderChangeListener: IDisposable;

	constructor(
		@IWorkspaceContextService private readonly contextService: IWorkspaceContextService,
		@IConfigurationService private readonly configurationService: IConfigurationService,
		@IExplorerService private readonly explorerService: IExplorerService
	) {
		this.hiddenExpressionPerRoot = new Map<string, CachedParsedExpression>();
		this.workspaceFolderChangeListener = this.contextService.onDidChangeWorkspaceFolders(() => this.updateConfiguration());
	}

	updateConfiguration(): boolean {
		let needsRefresh = false;
		this.contextService.getWorkspace().folders.forEach(folder => {
			const configuration = this.configurationService.getValue<IFilesConfiguration>({ resource: folder.uri });
			const excludesConfig: glob.IExpression = configuration?.files?.exclude || Object.create(null);

			if (!needsRefresh) {
				const cached = this.hiddenExpressionPerRoot.get(folder.uri.toString());
				needsRefresh = !cached || !equals(cached.original, excludesConfig);
			}

			const excludesConfigCopy = deepClone(excludesConfig); // do not keep the config, as it gets mutated under our hoods

			this.hiddenExpressionPerRoot.set(folder.uri.toString(), { original: excludesConfigCopy, parsed: glob.parse(excludesConfigCopy) });
		});

		return needsRefresh;
	}

	filter(stat: ExplorerItem, parentVisibility: TreeVisibility): TreeFilterResult<FuzzyScore> {
		if (parentVisibility === TreeVisibility.Hidden) {
			return false;
		}
		if (this.explorerService.getEditableData(stat) || stat.isRoot) {
			return true; // always visible
		}

		// Hide those that match Hidden Patterns
		const cached = this.hiddenExpressionPerRoot.get(stat.root.resource.toString());
		if (cached && cached.parsed(path.relative(stat.root.resource.path, stat.resource.path), stat.name, name => !!(stat.parent && stat.parent.getChild(name)))) {
			return false; // hidden through pattern
		}

		return true;
	}

	public dispose(): void {
		dispose(this.workspaceFolderChangeListener);
	}
}

// // Explorer Sorter
export class FileSorter implements ITreeSorter<ExplorerItem> {

	constructor(
		@IExplorerService private readonly explorerService: IExplorerService,
		@IWorkspaceContextService private readonly contextService: IWorkspaceContextService
	) { }

	public compare(statA: ExplorerItem, statB: ExplorerItem): number {
		// Do not sort roots
		if (statA.isRoot) {
			if (statB.isRoot) {
				const workspaceA = this.contextService.getWorkspaceFolder(statA.resource);
				const workspaceB = this.contextService.getWorkspaceFolder(statB.resource);
				return workspaceA && workspaceB ? (workspaceA.index - workspaceB.index) : -1;
			}

			return -1;
		}

		if (statB.isRoot) {
			return 1;
		}

		const sortOrder = this.explorerService.sortOrder;

		// Sort Directories
		switch (sortOrder) {
			case 'type':
				if (statA.isDirectory && !statB.isDirectory) {
					return -1;
				}

				if (statB.isDirectory && !statA.isDirectory) {
					return 1;
				}

				if (statA.isDirectory && statB.isDirectory) {
					return compareFileNames(statA.name, statB.name);
				}

				break;

			case 'filesFirst':
				if (statA.isDirectory && !statB.isDirectory) {
					return 1;
				}

				if (statB.isDirectory && !statA.isDirectory) {
					return -1;
				}

				break;

			case 'mixed':
				break; // not sorting when "mixed" is on

			default: /* 'default', 'modified' */
				if (statA.isDirectory && !statB.isDirectory) {
					return -1;
				}

				if (statB.isDirectory && !statA.isDirectory) {
					return 1;
				}

				break;
		}

		// Sort Files
		switch (sortOrder) {
			case 'type':
				return compareFileExtensions(statA.name, statB.name);

			case 'modified':
				if (statA.mtime !== statB.mtime) {
					return (statA.mtime && statB.mtime && statA.mtime < statB.mtime) ? 1 : -1;
				}

				return compareFileNames(statA.name, statB.name);

			default: /* 'default', 'mixed', 'filesFirst' */
				return compareFileNames(statA.name, statB.name);
		}
	}
}

const fileOverwriteConfirm = (name: string) => {
	return <IConfirmation>{
		message: localize('confirmOverwrite', "A file or folder with the name '{0}' already exists in the destination folder. Do you want to replace it?", name),
		detail: localize('irreversible', "This action is irreversible!"),
		primaryButton: localize({ key: 'replaceButtonLabel', comment: ['&& denotes a mnemonic'] }, "&&Replace"),
		type: 'warning'
	};
};

export class FileDragAndDrop implements ITreeDragAndDrop<ExplorerItem> {
	private static readonly CONFIRM_DND_SETTING_KEY = 'explorer.confirmDragAndDrop';

	private compressedDragOverElement: HTMLElement | undefined;
	private compressedDropTargetDisposable: IDisposable = Disposable.None;

	private toDispose: IDisposable[];
	private dropEnabled = false;

	constructor(
		@INotificationService private notificationService: INotificationService,
		@IExplorerService private explorerService: IExplorerService,
		@IEditorService private editorService: IEditorService,
		@IDialogService private dialogService: IDialogService,
		@IWorkspaceContextService private contextService: IWorkspaceContextService,
		@IFileService private fileService: IFileService,
		@IConfigurationService private configurationService: IConfigurationService,
		@IInstantiationService private instantiationService: IInstantiationService,
		@ITextFileService private textFileService: ITextFileService,
		@IHostService private hostService: IHostService,
		@IWorkspaceEditingService private workspaceEditingService: IWorkspaceEditingService
	) {
		this.toDispose = [];

		const updateDropEnablement = () => {
			this.dropEnabled = this.configurationService.getValue('explorer.enableDragAndDrop');
		};
		updateDropEnablement();
		this.toDispose.push(this.configurationService.onDidChangeConfiguration((e) => updateDropEnablement()));
	}

	onDragOver(data: IDragAndDropData, target: ExplorerItem | undefined, targetIndex: number | undefined, originalEvent: DragEvent): boolean | ITreeDragOverReaction {
		if (!this.dropEnabled) {
			return false;
		}

		// Compressed folders
		if (target) {
			const compressedTarget = FileDragAndDrop.getCompressedStatFromDragEvent(target, originalEvent);

			if (compressedTarget) {
				const iconLabelName = getIconLabelNameFromHTMLElement(originalEvent.target);

				if (iconLabelName && iconLabelName.index < iconLabelName.count - 1) {
					const result = this._onDragOver(data, compressedTarget, targetIndex, originalEvent);

					if (result) {
						if (iconLabelName.element !== this.compressedDragOverElement) {
							this.compressedDragOverElement = iconLabelName.element;
							this.compressedDropTargetDisposable.dispose();
							this.compressedDropTargetDisposable = toDisposable(() => {
								DOM.removeClass(iconLabelName.element, 'drop-target');
								this.compressedDragOverElement = undefined;
							});

							DOM.addClass(iconLabelName.element, 'drop-target');
						}

						return typeof result === 'boolean' ? result : { ...result, feedback: [] };
					}

					this.compressedDropTargetDisposable.dispose();
					return false;
				}
			}
		}

		this.compressedDropTargetDisposable.dispose();
		return this._onDragOver(data, target, targetIndex, originalEvent);
	}

	private _onDragOver(data: IDragAndDropData, target: ExplorerItem | undefined, targetIndex: number | undefined, originalEvent: DragEvent): boolean | ITreeDragOverReaction {
		const isCopy = originalEvent && ((originalEvent.ctrlKey && !isMacintosh) || (originalEvent.altKey && isMacintosh));
		const fromDesktop = data instanceof DesktopDragAndDropData;
		const effect = (fromDesktop || isCopy) ? ListDragOverEffect.Copy : ListDragOverEffect.Move;

		// Desktop DND
		if (fromDesktop) {
			if (!containsDragType(originalEvent, DataTransfers.FILES, CodeDataTransfers.FILES)) {
				return false;
			}
		}

		// Other-Tree DND
		else if (data instanceof ExternalElementsDragAndDropData) {
			return false;
		}

		// In-Explorer DND
		else {
			const items = FileDragAndDrop.getStatsFromDragAndDropData(data as ElementsDragAndDropData<ExplorerItem, ExplorerItem[]>);

			if (!target) {
				// Dropping onto the empty area. Do not accept if items dragged are already
				// children of the root unless we are copying the file
				if (!isCopy && items.every(i => !!i.parent && i.parent.isRoot)) {
					return false;
				}

				return { accept: true, bubble: TreeDragOverBubble.Down, effect, autoExpand: false };
			}

			if (!Array.isArray(items)) {
				return false;
			}

			if (items.some((source) => {
				if (source.isRoot && target instanceof ExplorerItem && !target.isRoot) {
					return true; // Root folder can not be moved to a non root file stat.
				}

				if (source.resource.toString() === target.resource.toString()) {
					return true; // Can not move anything onto itself
				}

				if (source.isRoot && target instanceof ExplorerItem && target.isRoot) {
					// Disable moving workspace roots in one another
					return false;
				}

				if (!isCopy && dirname(source.resource).toString() === target.resource.toString()) {
					return true; // Can not move a file to the same parent unless we copy
				}

				if (isEqualOrParent(target.resource, source.resource)) {
					return true; // Can not move a parent folder into one of its children
				}

				return false;
			})) {
				return false;
			}
		}

		// All (target = model)
		if (!target) {
			return { accept: true, bubble: TreeDragOverBubble.Down, effect };
		}

		// All (target = file/folder)
		else {
			if (target.isDirectory) {
				if (target.isReadonly) {
					return false;
				}

				return { accept: true, bubble: TreeDragOverBubble.Down, effect, autoExpand: true };
			}

			if (this.contextService.getWorkspace().folders.every(folder => folder.uri.toString() !== target.resource.toString())) {
				return { accept: true, bubble: TreeDragOverBubble.Up, effect };
			}
		}

		return false;
	}

	getDragURI(element: ExplorerItem): string | null {
		if (this.explorerService.isEditable(element)) {
			return null;
		}

		return element.resource.toString();
	}

	getDragLabel(elements: ExplorerItem[], originalEvent: DragEvent): string | undefined {
		if (elements.length === 1) {
			const stat = FileDragAndDrop.getCompressedStatFromDragEvent(elements[0], originalEvent);
			return stat.name;
		}

		return String(elements.length);
	}

	onDragStart(data: IDragAndDropData, originalEvent: DragEvent): void {
		const items = FileDragAndDrop.getStatsFromDragAndDropData(data as ElementsDragAndDropData<ExplorerItem, ExplorerItem[]>, originalEvent);
		if (items && items.length && originalEvent.dataTransfer) {
			// Apply some datatransfer types to allow for dragging the element outside of the application
			this.instantiationService.invokeFunction(fillResourceDataTransfers, items, originalEvent);

			// The only custom data transfer we set from the explorer is a file transfer
			// to be able to DND between multiple code file explorers across windows
			const fileResources = items.filter(s => !s.isDirectory && s.resource.scheme === Schemas.file).map(r => r.resource.fsPath);
			if (fileResources.length) {
				originalEvent.dataTransfer.setData(CodeDataTransfers.FILES, JSON.stringify(fileResources));
			}
		}
	}

	drop(data: IDragAndDropData, target: ExplorerItem | undefined, targetIndex: number | undefined, originalEvent: DragEvent): void {
		this.compressedDropTargetDisposable.dispose();

		// Find compressed target
		if (target) {
			const compressedTarget = FileDragAndDrop.getCompressedStatFromDragEvent(target, originalEvent);

			if (compressedTarget) {
				target = compressedTarget;
			}
		}

		// Find parent to add to
		if (!target) {
			target = this.explorerService.roots[this.explorerService.roots.length - 1];
		}
		if (!target.isDirectory && target.parent) {
			target = target.parent;
		}
		if (target.isReadonly) {
			return;
		}

		// Desktop DND (Import file)
		if (data instanceof DesktopDragAndDropData) {
			if (isWeb) {
				this.handleWebExternalDrop(data, target, originalEvent).then(undefined, e => this.notificationService.warn(e));
			} else {
				this.handleExternalDrop(data, target, originalEvent).then(undefined, e => this.notificationService.warn(e));
			}
		}
		// In-Explorer DND (Move/Copy file)
		else {
			this.handleExplorerDrop(data as ElementsDragAndDropData<ExplorerItem, ExplorerItem[]>, target, originalEvent).then(undefined, e => this.notificationService.warn(e));
		}
	}

<<<<<<< HEAD
	private async handleExternalDrop(data: DesktopDragAndDropData, target: ExplorerItem, originalEvent: DragEvent): Promise<void> {
		if (isWeb) {
			data.files.forEach(file => {
				const reader = new FileReader();
				reader.readAsArrayBuffer(file);
				reader.onload = async (event) => {
					const name = file.name;
					if (typeof name === 'string' && event.target?.result instanceof ArrayBuffer) {
						if (target.getChild(name)) {
							const { confirmed } = await this.dialogService.confirm(fileOverwriteConfirm(name));
							if (!confirmed) {
								return;
							}
						}

						const resource = joinPath(target.resource, name);
						await this.fileService.writeFile(resource, VSBuffer.wrap(new Uint8Array(event.target?.result)));
						if (data.files.length === 1) {
							await this.editorService.openEditor({ resource, options: { pinned: true } });
=======
	private async handleWebExternalDrop(data: DesktopDragAndDropData, target: ExplorerItem, originalEvent: DragEvent): Promise<void> {
		data.files.forEach(file => {
			const reader = new FileReader();
			reader.readAsArrayBuffer(file);
			reader.onload = async (event) => {
				const name = file.name;
				if (typeof name === 'string' && event.target?.result instanceof ArrayBuffer) {
					if (target.getChild(name)) {
						const { confirmed } = await this.dialogService.confirm(fileOverwriteConfirm);
						if (!confirmed) {
							return;
>>>>>>> 77e0ee91
						}
					}

					const resource = joinPath(target.resource, name);
					await this.fileService.writeFile(resource, VSBuffer.wrap(new Uint8Array(event.target?.result)));
					if (data.files.length === 1) {
						await this.editorService.openEditor({ resource, options: { pinned: true } });
					}
				}
			};
		});
	}

	private async handleExternalDrop(data: DesktopDragAndDropData, target: ExplorerItem, originalEvent: DragEvent): Promise<void> {
		const droppedResources = extractResources(originalEvent, true);
		// Check for dropped external files to be folders
		const result = await this.fileService.resolveAll(droppedResources);

		// Pass focus to window
		this.hostService.focus();

		// Handle folders by adding to workspace if we are in workspace context
		const folders = result.filter(r => r.success && r.stat && r.stat.isDirectory).map(result => ({ uri: result.stat!.resource }));
		if (folders.length > 0) {

			const buttons = [
				folders.length > 1 ? localize('copyFolders', "&&Copy Folders") : localize('copyFolder', "&&Copy Folder"),
				localize('cancel', "Cancel")
			];
			const workspaceFolderSchemas = this.contextService.getWorkspace().folders.map(f => f.uri.scheme);
			let message = folders.length > 1 ? localize('copyfolders', "Are you sure to want to copy folders?") : localize('copyfolder', "Are you sure to want to copy '{0}'?", basename(folders[0].uri));
			if (folders.some(f => workspaceFolderSchemas.indexOf(f.uri.scheme) >= 0)) {
				// We only allow to add a folder to the workspace if there is already a workspace folder with that scheme
				buttons.unshift(folders.length > 1 ? localize('addFolders', "&&Add Folders to Workspace") : localize('addFolder', "&&Add Folder to Workspace"));
				message = folders.length > 1 ? localize('dropFolders', "Do you want to copy the folders or add the folders to the workspace?")
					: localize('dropFolder', "Do you want to copy '{0}' or add '{0}' as a folder to the workspace?", basename(folders[0].uri));
			}

			const { choice } = await this.dialogService.show(Severity.Info, message, buttons);
			if (choice === buttons.length - 3) {
				return this.workspaceEditingService.addFolders(folders);
			}
			if (choice === buttons.length - 2) {
				return this.addResources(target, droppedResources.map(res => res.resource));
			}

			return undefined;
		}

		// Handle dropped files (only support FileStat as target)
		else if (target instanceof ExplorerItem) {
			return this.addResources(target, droppedResources.map(res => res.resource));
		}
	}

	private async addResources(target: ExplorerItem, resources: URI[]): Promise<void> {
		if (resources && resources.length > 0) {

			// Resolve target to check for name collisions and ask user
			const targetStat = await this.fileService.resolve(target.resource);

			// Check for name collisions
			const targetNames = new Set<string>();
			if (targetStat.children) {
				const ignoreCase = hasToIgnoreCase(target.resource);
				targetStat.children.forEach(child => {
					targetNames.add(ignoreCase ? child.name.toLowerCase() : child.name);
				});
			}

			const filtered = resources.filter(resource => targetNames.has(!hasToIgnoreCase(resource) ? basename(resource) : basename(resource).toLowerCase()));
			const resourceExists = filtered.length >= 1;
			if (resourceExists) {
				const confirmationResult = await this.dialogService.confirm(fileOverwriteConfirm(basename(filtered[0])));
				if (!confirmationResult.confirmed) {
					return;
				}
			}

			// Run add in sequence
			const addPromisesFactory: ITask<Promise<void>>[] = [];
			resources.forEach(resource => {
				addPromisesFactory.push(async () => {
					const sourceFile = resource;
					const targetFile = joinPath(target.resource, basename(sourceFile));

					// if the target exists and is dirty, make sure to revert it. otherwise the dirty contents
					// of the target file would replace the contents of the added file. since we already
					// confirmed the overwrite before, this is OK.
					if (this.textFileService.isDirty(targetFile)) {
						await this.textFileService.revertAll([targetFile], { soft: true });
					}

					const copyTarget = joinPath(target.resource, basename(sourceFile));
					const stat = await this.fileService.copy(sourceFile, copyTarget, true);
					// if we only add one file, just open it directly
					if (resources.length === 1 && !stat.isDirectory) {
						this.editorService.openEditor({ resource: stat.resource, options: { pinned: true } });
					}
				});
			});

			await sequence(addPromisesFactory);
		}
	}

	private async handleExplorerDrop(data: ElementsDragAndDropData<ExplorerItem, ExplorerItem[]>, target: ExplorerItem, originalEvent: DragEvent): Promise<void> {
		const elementsData = FileDragAndDrop.getStatsFromDragAndDropData(data);
		const items = distinctParents(elementsData, s => s.resource);
		const isCopy = (originalEvent.ctrlKey && !isMacintosh) || (originalEvent.altKey && isMacintosh);

		// Handle confirm setting
		const confirmDragAndDrop = !isCopy && this.configurationService.getValue<boolean>(FileDragAndDrop.CONFIRM_DND_SETTING_KEY);
		if (confirmDragAndDrop) {
			const confirmation = await this.dialogService.confirm({
				message: items.length > 1 && items.every(s => s.isRoot) ? localize('confirmRootsMove', "Are you sure you want to change the order of multiple root folders in your workspace?")
					: items.length > 1 ? getConfirmMessage(localize('confirmMultiMove', "Are you sure you want to move the following {0} files into '{1}'?", items.length, target.name), items.map(s => s.resource))
						: items[0].isRoot ? localize('confirmRootMove', "Are you sure you want to change the order of root folder '{0}' in your workspace?", items[0].name)
							: localize('confirmMove', "Are you sure you want to move '{0}' into '{1}'?", items[0].name, target.name),
				checkbox: {
					label: localize('doNotAskAgain', "Do not ask me again")
				},
				type: 'question',
				primaryButton: localize({ key: 'moveButtonLabel', comment: ['&& denotes a mnemonic'] }, "&&Move")
			});

			if (!confirmation.confirmed) {
				return;
			}

			// Check for confirmation checkbox
			if (confirmation.checkboxChecked === true) {
				await this.configurationService.updateValue(FileDragAndDrop.CONFIRM_DND_SETTING_KEY, false, ConfigurationTarget.USER);
			}
		}

		const rootDropPromise = this.doHandleRootDrop(items.filter(s => s.isRoot), target);
		await Promise.all(items.filter(s => !s.isRoot).map(source => this.doHandleExplorerDrop(source, target, isCopy)).concat(rootDropPromise));
	}

	private doHandleRootDrop(roots: ExplorerItem[], target: ExplorerItem): Promise<void> {
		if (roots.length === 0) {
			return Promise.resolve(undefined);
		}

		const folders = this.contextService.getWorkspace().folders;
		let targetIndex: number | undefined;
		const workspaceCreationData: IWorkspaceFolderCreationData[] = [];
		const rootsToMove: IWorkspaceFolderCreationData[] = [];

		for (let index = 0; index < folders.length; index++) {
			const data = {
				uri: folders[index].uri,
				name: folders[index].name
			};
			if (target instanceof ExplorerItem && folders[index].uri.toString() === target.resource.toString()) {
				targetIndex = index;
			}

			if (roots.every(r => r.resource.toString() !== folders[index].uri.toString())) {
				workspaceCreationData.push(data);
			} else {
				rootsToMove.push(data);
			}
		}
		if (targetIndex === undefined) {
			targetIndex = workspaceCreationData.length;
		}

		workspaceCreationData.splice(targetIndex, 0, ...rootsToMove);
		return this.workspaceEditingService.updateFolders(0, workspaceCreationData.length, workspaceCreationData);
	}

	private async doHandleExplorerDrop(source: ExplorerItem, target: ExplorerItem, isCopy: boolean): Promise<void> {
		// Reuse duplicate action if user copies
		if (isCopy) {
			const incrementalNaming = this.configurationService.getValue<IFilesConfiguration>().explorer.incrementalNaming;
			const stat = await this.fileService.copy(source.resource, findValidPasteFileTarget(target, { resource: source.resource, isDirectory: source.isDirectory, allowOverwrite: false }, incrementalNaming));
			if (!stat.isDirectory) {
				await this.editorService.openEditor({ resource: stat.resource, options: { pinned: true } });
			}

			return;
		}

		// Otherwise move
		const targetResource = joinPath(target.resource, source.name);
		if (source.isReadonly) {
			// Do not allow moving readonly items
			return Promise.resolve();
		}

		try {
			await this.textFileService.move(source.resource, targetResource);
		} catch (error) {
			// Conflict
			if ((<FileOperationError>error).fileOperationResult === FileOperationResult.FILE_MOVE_CONFLICT) {
				const confirm: IConfirmation = {
					message: localize('confirmOverwriteMessage', "'{0}' already exists in the destination folder. Do you want to replace it?", source.name),
					detail: localize('irreversible', "This action is irreversible!"),
					primaryButton: localize({ key: 'replaceButtonLabel', comment: ['&& denotes a mnemonic'] }, "&&Replace"),
					type: 'warning'
				};

				// Move with overwrite if the user confirms
				const { confirmed } = await this.dialogService.confirm(confirm);
				if (confirmed) {
					try {
						await this.textFileService.move(source.resource, targetResource, true /* overwrite */);
					} catch (error) {
						this.notificationService.error(error);
					}
				}
			}
			// Any other error
			else {
				this.notificationService.error(error);
			}
		}
	}

	private static getStatsFromDragAndDropData(data: ElementsDragAndDropData<ExplorerItem, ExplorerItem[]>, dragStartEvent?: DragEvent): ExplorerItem[] {
		if (data.context) {
			return data.context;
		}

		// Detect compressed folder dragging
		if (dragStartEvent && data.elements.length === 1) {
			data.context = [FileDragAndDrop.getCompressedStatFromDragEvent(data.elements[0], dragStartEvent)];
			return data.context;
		}

		return data.elements;
	}

	private static getCompressedStatFromDragEvent(stat: ExplorerItem, dragEvent: DragEvent): ExplorerItem {
		const target = document.elementFromPoint(dragEvent.clientX, dragEvent.clientY);
		const iconLabelName = getIconLabelNameFromHTMLElement(target);

		if (iconLabelName) {
			const { count, index } = iconLabelName;

			let i = count - 1;
			while (i > index && stat.parent) {
				stat = stat.parent;
				i--;
			}

			return stat;
		}

		return stat;
	}

	onDragEnd(): void {
		this.compressedDropTargetDisposable.dispose();
	}
}

function getIconLabelNameFromHTMLElement(target: HTMLElement | EventTarget | Element | null): { element: HTMLElement, count: number, index: number } | null {
	if (!(target instanceof HTMLElement)) {
		return null;
	}

	let element: HTMLElement | null = target;

	while (element && !DOM.hasClass(element, 'monaco-list-row')) {
		if (DOM.hasClass(element, 'label-name') && element.hasAttribute('data-icon-label-count')) {
			const count = Number(element.getAttribute('data-icon-label-count'));
			const index = Number(element.getAttribute('data-icon-label-index'));

			if (isNumber(count) && isNumber(index)) {
				return { element: element, count, index };
			}
		}

		element = element.parentElement;
	}

	return null;
}

export class ExplorerCompressionDelegate implements ITreeCompressionDelegate<ExplorerItem> {

	isIncompressible(stat: ExplorerItem): boolean {
		return stat.isRoot || !stat.isDirectory || stat instanceof NewExplorerItem;
	}
}<|MERGE_RESOLUTION|>--- conflicted
+++ resolved
@@ -802,27 +802,6 @@
 		}
 	}
 
-<<<<<<< HEAD
-	private async handleExternalDrop(data: DesktopDragAndDropData, target: ExplorerItem, originalEvent: DragEvent): Promise<void> {
-		if (isWeb) {
-			data.files.forEach(file => {
-				const reader = new FileReader();
-				reader.readAsArrayBuffer(file);
-				reader.onload = async (event) => {
-					const name = file.name;
-					if (typeof name === 'string' && event.target?.result instanceof ArrayBuffer) {
-						if (target.getChild(name)) {
-							const { confirmed } = await this.dialogService.confirm(fileOverwriteConfirm(name));
-							if (!confirmed) {
-								return;
-							}
-						}
-
-						const resource = joinPath(target.resource, name);
-						await this.fileService.writeFile(resource, VSBuffer.wrap(new Uint8Array(event.target?.result)));
-						if (data.files.length === 1) {
-							await this.editorService.openEditor({ resource, options: { pinned: true } });
-=======
 	private async handleWebExternalDrop(data: DesktopDragAndDropData, target: ExplorerItem, originalEvent: DragEvent): Promise<void> {
 		data.files.forEach(file => {
 			const reader = new FileReader();
@@ -831,10 +810,9 @@
 				const name = file.name;
 				if (typeof name === 'string' && event.target?.result instanceof ArrayBuffer) {
 					if (target.getChild(name)) {
-						const { confirmed } = await this.dialogService.confirm(fileOverwriteConfirm);
+						const { confirmed } = await this.dialogService.confirm(fileOverwriteConfirm(name));
 						if (!confirmed) {
 							return;
->>>>>>> 77e0ee91
 						}
 					}
 
