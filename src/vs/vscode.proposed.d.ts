/*---------------------------------------------------------------------------------------------
 *  Copyright (c) Microsoft Corporation. All rights reserved.
 *  Licensed under the MIT License. See License.txt in the project root for license information.
 *--------------------------------------------------------------------------------------------*/

/**
 * This is the place for API experiments and proposals.
 * These API are NOT stable and subject to change. They are only available in the Insiders
 * distribution and CANNOT be used in published extensions.
 *
 * To test these API in local environment:
 * - Use Insiders release of VS Code.
 * - Add `"enableProposedApi": true` to your package.json.
 * - Copy this file to your project.
 */

declare module 'vscode' {

	//#region Joh - ExecutionContext
	// THIS is a deprecated proposal
	export enum ExtensionExecutionContext {
		Local = 1,
		Remote = 2
	}
	export interface ExtensionContext {
		executionContext: ExtensionExecutionContext;
	}
	//#endregion

	//#region Joh - call hierarchy

	export enum CallHierarchyDirection {
		CallsFrom = 1,
		CallsTo = 2,
	}

	export class CallHierarchyItem {
		kind: SymbolKind;
		name: string;
		detail?: string;
		uri: Uri;
		range: Range;
		selectionRange: Range;

		constructor(kind: SymbolKind, name: string, detail: string, uri: Uri, range: Range, selectionRange: Range);
	}

	export interface CallHierarchyItemProvider {

		/**
		 * Given a document and position compute a call hierarchy item. This is justed as
		 * anchor for call hierarchy and then `resolveCallHierarchyItem` is being called.
		 */
		provideCallHierarchyItem(
			document: TextDocument,
			position: Position,
			token: CancellationToken
		): ProviderResult<CallHierarchyItem>;

		/**
		 * Resolve a call hierarchy item, e.g. compute all calls from or to a function.
		 * The result is an array of item/location-tuples. The location in the returned tuples
		 * is always relative to the "caller" with the caller either being the provided item or
		 * the returned item.
		 *
		 * @param item A call hierarchy item previously returned from `provideCallHierarchyItem` or `resolveCallHierarchyItem`
		 * @param direction Resolve calls from a function or calls to a function
		 * @param token A cancellation token
		 */
		resolveCallHierarchyItem(
			item: CallHierarchyItem,
			direction: CallHierarchyDirection,
			token: CancellationToken
		): ProviderResult<[CallHierarchyItem, Location[]][]>;
	}

	export namespace languages {
		export function registerCallHierarchyProvider(selector: DocumentSelector, provider: CallHierarchyItemProvider): Disposable;
	}

	//#endregion


	//#region Alex - resolvers

	export interface RemoteAuthorityResolverContext {
		resolveAttempt: number;
	}

	export class ResolvedAuthority {
		readonly host: string;
		readonly port: number;

		constructor(host: string, port: number);
	}

	export interface ResolvedOptions {
		extensionHostEnv?: { [key: string]: string | null };
	}

	export type ResolverResult = ResolvedAuthority & ResolvedOptions;

	export class RemoteAuthorityResolverError extends Error {
		static NotAvailable(message?: string, handled?: boolean): RemoteAuthorityResolverError;
		static TemporarilyNotAvailable(message?: string): RemoteAuthorityResolverError;

		constructor(message?: string);
	}

	export interface RemoteAuthorityResolver {
		resolve(authority: string, context: RemoteAuthorityResolverContext): ResolverResult | Thenable<ResolverResult>;
	}

	export interface ResourceLabelFormatter {
		scheme: string;
		authority?: string;
		formatting: ResourceLabelFormatting;
	}

	export interface ResourceLabelFormatting {
		label: string; // myLabel:/${path}
		separator: '/' | '\\' | '';
		tildify?: boolean;
		normalizeDriveLetter?: boolean;
		workspaceSuffix?: string;
		authorityPrefix?: string;
	}

	export namespace workspace {
		export function registerRemoteAuthorityResolver(authorityPrefix: string, resolver: RemoteAuthorityResolver): Disposable;
		export function registerResourceLabelFormatter(formatter: ResourceLabelFormatter): Disposable;
	}

	//#endregion


	// #region Joh - code insets

	export interface WebviewEditorInset {
		readonly editor: TextEditor;
		readonly line: number;
		readonly height: number;
		readonly webview: Webview;
		readonly onDidDispose: Event<void>;
		dispose(): void;
	}

	export namespace window {
		export function createWebviewTextEditorInset(editor: TextEditor, line: number, height: number, options?: WebviewOptions): WebviewEditorInset;
	}

	//#endregion

	//#region Joh - read/write in chunks

	export interface FileSystemProvider {
		open?(resource: Uri, options: { create: boolean }): number | Thenable<number>;
		close?(fd: number): void | Thenable<void>;
		read?(fd: number, pos: number, data: Uint8Array, offset: number, length: number): number | Thenable<number>;
		write?(fd: number, pos: number, data: Uint8Array, offset: number, length: number): number | Thenable<number>;
	}

	//#endregion

	//#region Rob: search provider

	/**
	 * The parameters of a query for text search.
	 */
	export interface TextSearchQuery {
		/**
		 * The text pattern to search for.
		 */
		pattern: string;

		/**
		 * Whether or not `pattern` should match multiple lines of text.
		 */
		isMultiline?: boolean;

		/**
		 * Whether or not `pattern` should be interpreted as a regular expression.
		 */
		isRegExp?: boolean;

		/**
		 * Whether or not the search should be case-sensitive.
		 */
		isCaseSensitive?: boolean;

		/**
		 * Whether or not to search for whole word matches only.
		 */
		isWordMatch?: boolean;
	}

	/**
	 * A file glob pattern to match file paths against.
	 * TODO@roblou - merge this with the GlobPattern docs/definition in vscode.d.ts.
	 * @see [GlobPattern](#GlobPattern)
	 */
	export type GlobString = string;

	/**
	 * Options common to file and text search
	 */
	export interface SearchOptions {
		/**
		 * The root folder to search within.
		 */
		folder: Uri;

		/**
		 * Files that match an `includes` glob pattern should be included in the search.
		 */
		includes: GlobString[];

		/**
		 * Files that match an `excludes` glob pattern should be excluded from the search.
		 */
		excludes: GlobString[];

		/**
		 * Whether external files that exclude files, like .gitignore, should be respected.
		 * See the vscode setting `"search.useIgnoreFiles"`.
		 */
		useIgnoreFiles: boolean;

		/**
		 * Whether symlinks should be followed while searching.
		 * See the vscode setting `"search.followSymlinks"`.
		 */
		followSymlinks: boolean;

		/**
		 * Whether global files that exclude files, like .gitignore, should be respected.
		 * See the vscode setting `"search.useGlobalIgnoreFiles"`.
		 */
		useGlobalIgnoreFiles: boolean;
	}

	/**
	 * Options to specify the size of the result text preview.
	 * These options don't affect the size of the match itself, just the amount of preview text.
	 */
	export interface TextSearchPreviewOptions {
		/**
		 * The maximum number of lines in the preview.
		 * Only search providers that support multiline search will ever return more than one line in the match.
		 */
		matchLines: number;

		/**
		 * The maximum number of characters included per line.
		 */
		charsPerLine: number;
	}

	/**
	 * Options that apply to text search.
	 */
	export interface TextSearchOptions extends SearchOptions {
		/**
		 * The maximum number of results to be returned.
		 */
		maxResults: number;

		/**
		 * Options to specify the size of the result text preview.
		 */
		previewOptions?: TextSearchPreviewOptions;

		/**
		 * Exclude files larger than `maxFileSize` in bytes.
		 */
		maxFileSize?: number;

		/**
		 * Interpret files using this encoding.
		 * See the vscode setting `"files.encoding"`
		 */
		encoding?: string;

		/**
		 * Number of lines of context to include before each match.
		 */
		beforeContext?: number;

		/**
		 * Number of lines of context to include after each match.
		 */
		afterContext?: number;
	}

	/**
	 * Information collected when text search is complete.
	 */
	export interface TextSearchComplete {
		/**
		 * Whether the search hit the limit on the maximum number of search results.
		 * `maxResults` on [`TextSearchOptions`](#TextSearchOptions) specifies the max number of results.
		 * - If exactly that number of matches exist, this should be false.
		 * - If `maxResults` matches are returned and more exist, this should be true.
		 * - If search hits an internal limit which is less than `maxResults`, this should be true.
		 */
		limitHit?: boolean;
	}

	/**
	 * The parameters of a query for file search.
	 */
	export interface FileSearchQuery {
		/**
		 * The search pattern to match against file paths.
		 */
		pattern: string;
	}

	/**
	 * Options that apply to file search.
	 */
	export interface FileSearchOptions extends SearchOptions {
		/**
		 * The maximum number of results to be returned.
		 */
		maxResults?: number;

		/**
		 * A CancellationToken that represents the session for this search query. If the provider chooses to, this object can be used as the key for a cache,
		 * and searches with the same session object can search the same cache. When the token is cancelled, the session is complete and the cache can be cleared.
		 */
		session?: CancellationToken;
	}

	/**
	 * A preview of the text result.
	 */
	export interface TextSearchMatchPreview {
		/**
		 * The matching lines of text, or a portion of the matching line that contains the match.
		 */
		text: string;

		/**
		 * The Range within `text` corresponding to the text of the match.
		 * The number of matches must match the TextSearchMatch's range property.
		 */
		matches: Range | Range[];
	}

	/**
	 * A match from a text search
	 */
	export interface TextSearchMatch {
		/**
		 * The uri for the matching document.
		 */
		uri: Uri;

		/**
		 * The range of the match within the document, or multiple ranges for multiple matches.
		 */
		ranges: Range | Range[];

		/**
		 * A preview of the text match.
		 */
		preview: TextSearchMatchPreview;
	}

	/**
	 * A line of context surrounding a TextSearchMatch.
	 */
	export interface TextSearchContext {
		/**
		 * The uri for the matching document.
		 */
		uri: Uri;

		/**
		 * One line of text.
		 * previewOptions.charsPerLine applies to this
		 */
		text: string;

		/**
		 * The line number of this line of context.
		 */
		lineNumber: number;
	}

	export type TextSearchResult = TextSearchMatch | TextSearchContext;

	/**
	 * A FileSearchProvider provides search results for files in the given folder that match a query string. It can be invoked by quickopen or other extensions.
	 *
	 * A FileSearchProvider is the more powerful of two ways to implement file search in VS Code. Use a FileSearchProvider if you wish to search within a folder for
	 * all files that match the user's query.
	 *
	 * The FileSearchProvider will be invoked on every keypress in quickopen. When `workspace.findFiles` is called, it will be invoked with an empty query string,
	 * and in that case, every file in the folder should be returned.
	 */
	export interface FileSearchProvider {
		/**
		 * Provide the set of files that match a certain file path pattern.
		 * @param query The parameters for this query.
		 * @param options A set of options to consider while searching files.
		 * @param token A cancellation token.
		 */
		provideFileSearchResults(query: FileSearchQuery, options: FileSearchOptions, token: CancellationToken): ProviderResult<Uri[]>;
	}

	/**
	 * A TextSearchProvider provides search results for text results inside files in the workspace.
	 */
	export interface TextSearchProvider {
		/**
		 * Provide results that match the given text pattern.
		 * @param query The parameters for this query.
		 * @param options A set of options to consider while searching.
		 * @param progress A progress callback that must be invoked for all results.
		 * @param token A cancellation token.
		 */
		provideTextSearchResults(query: TextSearchQuery, options: TextSearchOptions, progress: Progress<TextSearchResult>, token: CancellationToken): ProviderResult<TextSearchComplete>;
	}

	/**
	 * Options that can be set on a findTextInFiles search.
	 */
	export interface FindTextInFilesOptions {
		/**
		 * A [glob pattern](#GlobPattern) that defines the files to search for. The glob pattern
		 * will be matched against the file paths of files relative to their workspace. Use a [relative pattern](#RelativePattern)
		 * to restrict the search results to a [workspace folder](#WorkspaceFolder).
		 */
		include?: GlobPattern;

		/**
		 * A [glob pattern](#GlobPattern) that defines files and folders to exclude. The glob pattern
		 * will be matched against the file paths of resulting matches relative to their workspace. When `undefined` only default excludes will
		 * apply, when `null` no excludes will apply.
		 */
		exclude?: GlobPattern | null;

		/**
		 * The maximum number of results to search for
		 */
		maxResults?: number;

		/**
		 * Whether external files that exclude files, like .gitignore, should be respected.
		 * See the vscode setting `"search.useIgnoreFiles"`.
		 */
		useIgnoreFiles?: boolean;

		/**
		 * Whether global files that exclude files, like .gitignore, should be respected.
		 * See the vscode setting `"search.useGlobalIgnoreFiles"`.
		 */
		useGlobalIgnoreFiles?: boolean;

		/**
		 * Whether symlinks should be followed while searching.
		 * See the vscode setting `"search.followSymlinks"`.
		 */
		followSymlinks?: boolean;

		/**
		 * Interpret files using this encoding.
		 * See the vscode setting `"files.encoding"`
		 */
		encoding?: string;

		/**
		 * Options to specify the size of the result text preview.
		 */
		previewOptions?: TextSearchPreviewOptions;

		/**
		 * Number of lines of context to include before each match.
		 */
		beforeContext?: number;

		/**
		 * Number of lines of context to include after each match.
		 */
		afterContext?: number;
	}

	export namespace workspace {
		/**
		 * Register a search provider.
		 *
		 * Only one provider can be registered per scheme.
		 *
		 * @param scheme The provider will be invoked for workspace folders that have this file scheme.
		 * @param provider The provider.
		 * @return A [disposable](#Disposable) that unregisters this provider when being disposed.
		 */
		export function registerFileSearchProvider(scheme: string, provider: FileSearchProvider): Disposable;

		/**
		 * Register a text search provider.
		 *
		 * Only one provider can be registered per scheme.
		 *
		 * @param scheme The provider will be invoked for workspace folders that have this file scheme.
		 * @param provider The provider.
		 * @return A [disposable](#Disposable) that unregisters this provider when being disposed.
		 */
		export function registerTextSearchProvider(scheme: string, provider: TextSearchProvider): Disposable;

		/**
		 * Search text in files across all [workspace folders](#workspace.workspaceFolders) in the workspace.
		 * @param query The query parameters for the search - the search string, whether it's case-sensitive, or a regex, or matches whole words.
		 * @param callback A callback, called for each result
		 * @param token A token that can be used to signal cancellation to the underlying search engine.
		 * @return A thenable that resolves when the search is complete.
		 */
		export function findTextInFiles(query: TextSearchQuery, callback: (result: TextSearchResult) => void, token?: CancellationToken): Thenable<TextSearchComplete>;

		/**
		 * Search text in files across all [workspace folders](#workspace.workspaceFolders) in the workspace.
		 * @param query The query parameters for the search - the search string, whether it's case-sensitive, or a regex, or matches whole words.
		 * @param options An optional set of query options. Include and exclude patterns, maxResults, etc.
		 * @param callback A callback, called for each result
		 * @param token A token that can be used to signal cancellation to the underlying search engine.
		 * @return A thenable that resolves when the search is complete.
		 */
		export function findTextInFiles(query: TextSearchQuery, options: FindTextInFilesOptions, callback: (result: TextSearchResult) => void, token?: CancellationToken): Thenable<TextSearchComplete>;
	}

	//#endregion

	//#region Joao: diff command

	/**
	 * The contiguous set of modified lines in a diff.
	 */
	export interface LineChange {
		readonly originalStartLineNumber: number;
		readonly originalEndLineNumber: number;
		readonly modifiedStartLineNumber: number;
		readonly modifiedEndLineNumber: number;
	}

	export namespace commands {

		/**
		 * Registers a diff information command that can be invoked via a keyboard shortcut,
		 * a menu item, an action, or directly.
		 *
		 * Diff information commands are different from ordinary [commands](#commands.registerCommand) as
		 * they only execute when there is an active diff editor when the command is called, and the diff
		 * information has been computed. Also, the command handler of an editor command has access to
		 * the diff information.
		 *
		 * @param command A unique identifier for the command.
		 * @param callback A command handler function with access to the [diff information](#LineChange).
		 * @param thisArg The `this` context used when invoking the handler function.
		 * @return Disposable which unregisters this command on disposal.
		 */
		export function registerDiffInformationCommand(command: string, callback: (diff: LineChange[], ...args: any[]) => any, thisArg?: any): Disposable;
	}

	//#endregion

	//#region Joh: onDidExecuteCommand

	export interface CommandExecutionEvent {
		command: string;
		arguments: any[];
	}

	export namespace commands {
		/**
		 * An event that is emitted when a [command](#Command) is executed.
		 */
		export const onDidExecuteCommand: Event<CommandExecutionEvent>;
	}

	//#endregion

	//#region Joh: decorations

	//todo@joh -> make class
	export interface DecorationData {
		letter?: string;
		title?: string;
		color?: ThemeColor;
		priority?: number;
		bubble?: boolean;
		source?: string; // hacky... we should remove it and use equality under the hood
	}

	export interface SourceControlResourceDecorations {
		source?: string;
		letter?: string;
		color?: ThemeColor;
	}

	export interface DecorationProvider {
		onDidChangeDecorations: Event<undefined | Uri | Uri[]>;
		provideDecoration(uri: Uri, token: CancellationToken): ProviderResult<DecorationData>;
	}

	export namespace window {
		export function registerDecorationProvider(provider: DecorationProvider): Disposable;
	}

	//#endregion

	//#region André: debug

	// deprecated

	export interface DebugConfigurationProvider {
		/**
		 * Deprecated, use DebugAdapterDescriptorFactory.provideDebugAdapter instead.
		 * @deprecated Use DebugAdapterDescriptorFactory.createDebugAdapterDescriptor instead
		 */
		debugAdapterExecutable?(folder: WorkspaceFolder | undefined, token?: CancellationToken): ProviderResult<DebugAdapterExecutable>;
	}

	//#endregion

	//#region Rob, Matt: logging

	/**
	 * The severity level of a log message
	 */
	export enum LogLevel {
		Trace = 1,
		Debug = 2,
		Info = 3,
		Warning = 4,
		Error = 5,
		Critical = 6,
		Off = 7
	}

	export namespace env {
		/**
		 * Current logging level.
		 */
		export const logLevel: LogLevel;

		/**
		 * An [event](#Event) that fires when the log level has changed.
		 */
		export const onDidChangeLogLevel: Event<LogLevel>;
	}

	//#endregion

	//#region Joao: SCM validation

	/**
	 * Represents the validation type of the Source Control input.
	 */
	export enum SourceControlInputBoxValidationType {

		/**
		 * Something not allowed by the rules of a language or other means.
		 */
		Error = 0,

		/**
		 * Something suspicious but allowed.
		 */
		Warning = 1,

		/**
		 * Something to inform about but not a problem.
		 */
		Information = 2
	}

	export interface SourceControlInputBoxValidation {

		/**
		 * The validation message to display.
		 */
		readonly message: string;

		/**
		 * The validation type.
		 */
		readonly type: SourceControlInputBoxValidationType;
	}

	/**
	 * Represents the input box in the Source Control viewlet.
	 */
	export interface SourceControlInputBox {

		/**
		 * A validation function for the input box. It's possible to change
		 * the validation provider simply by setting this property to a different function.
		 */
		validateInput?(value: string, cursorPosition: number): ProviderResult<SourceControlInputBoxValidation | undefined | null>;
	}

	//#endregion

	//#region Joao: SCM selected provider

	export interface SourceControl {

		/**
		 * Whether the source control is selected.
		 */
		readonly selected: boolean;

		/**
		 * An event signaling when the selection state changes.
		 */
		readonly onDidChangeSelection: Event<boolean>;
	}

	//#endregion

	//#region Joao: SCM Input Box

	/**
	 * Represents the input box in the Source Control viewlet.
	 */
	export interface SourceControlInputBox {

		/**
			* Controls whether the input box is visible (default is `true`).
			*/
		visible: boolean;
	}

	//#endregion


	//#region Terminal

	/**
	 * An [event](#Event) which fires when a [Terminal](#Terminal)'s dimensions change.
	 */
	export interface TerminalDimensionsChangeEvent {
		/**
		 * The [terminal](#Terminal) for which the dimensions have changed.
		 */
		readonly terminal: Terminal;
		/**
		 * The new value for the [terminal's dimensions](#Terminal.dimensions).
		 */
		readonly dimensions: TerminalDimensions;
	}

	namespace window {
		/**
		 * An event which fires when the [dimensions](#Terminal.dimensions) of the terminal change.
		 */
		export const onDidChangeTerminalDimensions: Event<TerminalDimensionsChangeEvent>;
	}

	export interface Terminal {
		/**
		 * The current dimensions of the terminal. This will be `undefined` immediately after the
		 * terminal is created as the dimensions are not known until shortly after the terminal is
		 * created.
		 */
		readonly dimensions: TerminalDimensions | undefined;

		/**
		 * Fires when the terminal's pty slave pseudo-device is written to. In other words, this
		 * provides access to the raw data stream from the process running within the terminal,
		 * including VT sequences.
		 */
		readonly onDidWriteData: Event<string>;
	}


	export interface TerminalOptions {
		/**
		 * When enabled the terminal will run the process as normal but not be surfaced to the user
		 * until `Terminal.show` is called. The typical usage for this is when you need to run
		 * something that may need interactivity but only want to tell the user about it when
		 * interaction is needed. Note that the terminals will still be exposed to all extensions
		 * as normal.
		 */
		runInBackground?: boolean;
	}

	/**
	 * Represents the dimensions of a terminal.
	 */
	export interface TerminalDimensions {
		/**
		 * The number of columns in the terminal.
		 */
		readonly columns: number;

		/**
		 * The number of rows in the terminal.
		 */
		readonly rows: number;
	}

	/**
	 * Represents a terminal without a process where all interaction and output in the terminal is
	 * controlled by an extension. This is similar to an output window but has the same VT sequence
	 * compatibility as the regular terminal.
	 *
	 * Note that an instance of [Terminal](#Terminal) will be created when a TerminalRenderer is
	 * created with all its APIs available for use by extensions. When using the Terminal object
	 * of a TerminalRenderer it acts just like normal only the extension that created the
	 * TerminalRenderer essentially acts as a process. For example when an
	 * [Terminal.onDidWriteData](#Terminal.onDidWriteData) listener is registered, that will fire
	 * when [TerminalRenderer.write](#TerminalRenderer.write) is called. Similarly when
	 * [Terminal.sendText](#Terminal.sendText) is triggered that will fire the
	 * [TerminalRenderer.onDidAcceptInput](#TerminalRenderer.onDidAcceptInput) event.
	 *
	 * @deprecated Use [ExtensionTerminalOptions](#ExtensionTerminalOptions) instead.
	 *
	 * **Example:** Create a terminal renderer, show it and write hello world in red
	 * ```typescript
	 * const renderer = window.createTerminalRenderer('foo');
	 * renderer.terminal.then(t => t.show());
	 * renderer.write('\x1b[31mHello world\x1b[0m');
	 * ```
	 */
	export interface TerminalRenderer {
		/**
		 * The name of the terminal, this will appear in the terminal selector.
		 * @deprecated Use [ExtensionTerminalOptions](#ExtensionTerminalOptions) instead.
		 */
		name: string;

		/**
		 * The dimensions of the terminal, the rows and columns of the terminal can only be set to
		 * a value smaller than the maximum value, if this is undefined the terminal will auto fit
		 * to the maximum value [maximumDimensions](TerminalRenderer.maximumDimensions).
		 *
		 * @deprecated Use [ExtensionTerminalOptions](#ExtensionTerminalOptions) instead.
		 *
		 * **Example:** Override the dimensions of a TerminalRenderer to 20 columns and 10 rows
		 * ```typescript
		 * terminalRenderer.dimensions = {
		 *   cols: 20,
		 *   rows: 10
		 * };
		 * ```
		 */
		dimensions: TerminalDimensions | undefined;

		/**
		 * The maximum dimensions of the terminal, this will be undefined immediately after a
		 * terminal renderer is created and also until the terminal becomes visible in the UI.
		 * Listen to [onDidChangeMaximumDimensions](TerminalRenderer.onDidChangeMaximumDimensions)
		 * to get notified when this value changes.
		 *
		 * @deprecated Use [ExtensionTerminalOptions](#ExtensionTerminalOptions) instead.
		 */
		readonly maximumDimensions: TerminalDimensions | undefined;

		/**
		 * The corresponding [Terminal](#Terminal) for this TerminalRenderer.
		 *
		 * @deprecated Use [ExtensionTerminalOptions](#ExtensionTerminalOptions) instead.
		 */
		readonly terminal: Terminal;

		/**
		 * Write text to the terminal. Unlike [Terminal.sendText](#Terminal.sendText) which sends
		 * text to the underlying _process_, this will write the text to the terminal itself.
		 *
		 * @param text The text to write.
		 * @deprecated Use [ExtensionTerminalOptions](#ExtensionTerminalOptions) instead.
		 *
		 * **Example:** Write red text to the terminal
		 * ```typescript
		 * terminalRenderer.write('\x1b[31mHello world\x1b[0m');
		 * ```
		 *
		 * **Example:** Move the cursor to the 10th row and 20th column and write an asterisk
		 * ```typescript
		 * terminalRenderer.write('\x1b[10;20H*');
		 * ```
		 */
		write(text: string): void;

		/**
		 * An event which fires on keystrokes in the terminal or when an extension calls
		 * [Terminal.sendText](#Terminal.sendText). Keystrokes are converted into their
		 * corresponding VT sequence representation.
		 *
		 * @deprecated Use [ExtensionTerminalOptions](#ExtensionTerminalOptions) instead.
		 *
		 * **Example:** Simulate interaction with the terminal from an outside extension or a
		 * workbench command such as `workbench.action.terminal.runSelectedText`
		 * ```typescript
		 * const terminalRenderer = window.createTerminalRenderer('test');
		 * terminalRenderer.onDidAcceptInput(data => {
		 *   console.log(data); // 'Hello world'
		 * });
		 * terminalRenderer.terminal.sendText('Hello world');
		 * ```
		 */
		readonly onDidAcceptInput: Event<string>;

		/**
		 * An event which fires when the [maximum dimensions](#TerminalRenderer.maximumDimensions) of
		 * the terminal renderer change.
		 *
		 * @deprecated Use [ExtensionTerminalOptions](#ExtensionTerminalOptions) instead.
		 */
		readonly onDidChangeMaximumDimensions: Event<TerminalDimensions>;
	}

	export namespace window {
		/**
		 * Create a [TerminalRenderer](#TerminalRenderer).
		 *
		 * @param name The name of the terminal renderer, this shows up in the terminal selector.
		 * @deprecated Use [ExtensionTerminalOptions](#ExtensionTerminalOptions) instead.
		 */
		export function createTerminalRenderer(name: string): TerminalRenderer;
	}

	//#endregion

	//#region Extension terminals

	export namespace window {
		/**
		 * Creates a [Terminal](#Terminal) where an extension controls the teerminal.
		 *
		 * @param options An [ExtensionTerminalOptions](#ExtensionTerminalOptions) object describing
		 * the characteristics of the new terminal.
		 * @return A new Terminal.
		 */
		export function createTerminal(options: ExtensionTerminalOptions): Terminal;
	}

	/**
	 * Value-object describing what options a virtual process terminal should use.
	 */
	export interface ExtensionTerminalOptions {
		/**
		 * A human-readable string which will be used to represent the terminal in the UI.
		 */
		name: string;

		/**
		 * An implementation of [Pseudoterminal](#Pseudoterminal) that allows an extension to
		 * control a terminal.
		 */
		pty: Pseudoterminal;
	}

	/**
	 * Defines the interface of a terminal pty, enabling extensions to control a terminal.
	 */
	interface Pseudoterminal {
		/**
		 * An event that when fired will write data to the terminal. Unlike
		 * [Terminal.sendText](#Terminal.sendText) which sends text to the underlying _process_
		 * (the pty "slave"), this will write the text to the terminal itself (the pty "master").
		 *
		 * **Example:** Write red text to the terminal
		 * ```typescript
		 * const writeEmitter = new vscode.EventEmitter<string>();
		 * const pty: vscode.Pseudoterminal = {
		 *   onDidWrite: writeEmitter.event,
		 *   open: () => writeEmitter.fire('\x1b[31mHello world\x1b[0m'),
		 *   close: () => {}
		 * };
		 * vscode.window.createTerminal({ name: 'My terminal', pty });
		 * ```
		 *
		 * **Example:** Move the cursor to the 10th row and 20th column and write an asterisk
		 * ```typescript
		 * writeEmitter.fire('\x1b[10;20H*');
		 * ```
		 */
		onDidWrite: Event<string>;

		/**
		 * An event that when fired allows overriding the [dimensions](#Terminal.dimensions) of the
		 * terminal. Note that when set the overridden dimensions will only take effect when they
		 * are lower than the actual dimensions of the terminal (ie. there will never be a scroll
		 * bar). Set to `undefined` for the terminal to go back to the regular dimensions (fit to
		 * the size of the panel).
		 *
		 * **Example:** Override the dimensions of a terminal to 20 columns and 10 rows
		 * ```typescript
		 * const dimensionsEmitter = new vscode.EventEmitter<string>();
		 * const pty: vscode.Pseudoterminal = {
		 *   onDidWrite: writeEmitter.event,
		 *   onDidOverrideDimensions: dimensionsEmitter.event,
		 *   open: () => {
		 *       dimensionsEmitter.fire({
		 *       columns: 20,
		 *       rows: 10
		 *     });
		 *   },
		 *   close: () => {}
		 * };
		 * vscode.window.createTerminal({ name: 'My terminal', pty });
		 * ```
		 */
		onDidOverrideDimensions?: Event<TerminalDimensions | undefined>;

		/**
		 * An event that when fired will signal that the pty is closed and dispose of the terminal.
		 *
		 * **Example:** Exit the terminal when "y" is pressed, otherwise show a notification.
		 * ```typescript
		 * const writeEmitter = new vscode.EventEmitter<string>();
		 * const closeEmitter = new vscode.EventEmitter<number>();
		 * const pty: vscode.Pseudoterminal = {
		 *   onDidWrite: writeEmitter.event,
		 *   onDidClose: closeEmitter.event,
		 *   open: () => writeEmitter.fire('Press y to exit successfully'),
		 *   close: () => {}
		 *   handleInput: {
		 *     if (data !== 'y') {
		 *       vscode.window.showInformationMessage('Something went wrong');
		 *     }
		 *     data => closeEmitter.fire();
		 *   }
		 * };
		 * vscode.window.createTerminal({ name: 'Exit example', pty });
		 */
		onDidClose?: Event<void>;

		/**
		 * Implement to handle when the pty is open and ready to start firing events.
		 *
		 * @param initialDimensions The dimensions of the terminal, this will be undefined if the
		 * terminal panel has not been opened before this is called.
		 */
		open(initialDimensions: TerminalDimensions | undefined): void;

		/**
		 * Implement to handle when the terminal is closed by an act of the user.
		 */
		close(): void;

		/**
		 * Implement to handle incoming keystrokes in the terminal or when an extension calls
		 * [Terminal.sendText](#Terminal.sendText). `data` contains the keystrokes/text serialized into
		 * their corresponding VT sequence representation.
		 *
		 * @param data The incoming data.
		 *
		 * **Example:** Echo input in the terminal. The sequence for enter (`\r`) is translated to
		 * CRLF to go to a new line and move the cursor to the start of the line.
		 * ```typescript
		 * const writeEmitter = new vscode.EventEmitter<string>();
		 * const pty: vscode.Pseudoterminal = {
		 *   onDidWrite: writeEmitter.event,
		 *   open: () => {},
		 *   close: () => {},
		 *   handleInput: data => writeEmitter.fire(data === '\r' ? '\r\n' : data)
		 * };
		 * vscode.window.createTerminal({ name: 'Local echo', pty });
		 * ```
		 */
		handleInput?(data: string): void;

		/**
		 * Implement to handle when the number of rows and columns that fit into the terminal panel
		 * changes, for example when font size changes or when the panel is resized. The initial
		 * state of a terminal's dimensions should be treated as `undefined` until this is triggered
		 * as the size of a terminal isn't know until it shows up in the user interface.
		 *
		 * @param dimensions The new dimensions.
		 */
		setDimensions?(dimensions: TerminalDimensions): void;
	}

	//#endregion

	//#region Joh -> exclusive document filters

	export interface DocumentFilter {
		exclusive?: boolean;
	}

	//#endregion

	//#region mjbvz,joh: https://github.com/Microsoft/vscode/issues/43768
	export interface FileRenameEvent {
		readonly oldUri: Uri;
		readonly newUri: Uri;
	}

	export interface FileWillRenameEvent {
		readonly oldUri: Uri;
		readonly newUri: Uri;
		waitUntil(thenable: Thenable<WorkspaceEdit>): void;
	}

	export namespace workspace {
		export const onWillRenameFile: Event<FileWillRenameEvent>;
		export const onDidRenameFile: Event<FileRenameEvent>;
	}
	//#endregion

	//#region Alex - OnEnter enhancement
	export interface OnEnterRule {
		/**
		 * This rule will only execute if the text above the this line matches this regular expression.
		 */
		oneLineAboveText?: RegExp;
	}
	//#endregion

	//#region Tree View

	export interface TreeView<T> {

		/**
		 * An optional human-readable message that will be rendered in the view.
		 */
		message?: string | MarkdownString;

	}

	/**
	 * Label describing the [Tree item](#TreeItem)
	 */
	export interface TreeItemLabel {

		/**
		 * A human-readable string describing the [Tree item](#TreeItem).
		 */
		label: string;

		/**
		 * Ranges in the label to highlight. A range is defined as a tuple of two number where the
		 * first is the inclusive start index and the second the exclusive end index
		 */
		highlights?: [number, number][];

	}

	export class TreeItem2 extends TreeItem {
		/**
		 * Label describing this item. When `falsy`, it is derived from [resourceUri](#TreeItem.resourceUri).
		 */
		label?: string | TreeItemLabel | /* for compilation */ any;

		/**
		 * @param label Label describing this item
		 * @param collapsibleState [TreeItemCollapsibleState](#TreeItemCollapsibleState) of the tree item. Default is [TreeItemCollapsibleState.None](#TreeItemCollapsibleState.None)
		 */
		constructor(label: TreeItemLabel, collapsibleState?: TreeItemCollapsibleState);
	}
	//#endregion

	//#region CustomExecution
	/**
	 * Class used to execute an extension callback as a task.
	 */
	export class CustomExecution {
		/**
		 * @param callback The callback that will be called when the extension callback task is executed.
		 */
		constructor(callback: (terminalRenderer: TerminalRenderer, cancellationToken: CancellationToken, thisArg?: any) => Thenable<number>);

		/**
		 * The callback used to execute the task.
		 * @param terminalRenderer Used by the task to render output and receive input.
		 * @param cancellationToken Cancellation used to signal a cancel request to the executing task.
		 * @returns The callback should return '0' for success and a non-zero value for failure.
		 */
		callback: (terminalRenderer: TerminalRenderer, cancellationToken: CancellationToken, thisArg?: any) => Thenable<number>;
	}

	/**
	 * Class used to execute an extension callback as a task.
	 */
	export class CustomExecution2 {
		/**
		 * @param process The [Pseudotrminal](#Pseudoterminal) to be used by the task to display output.
		 * @param callback The callback that will be called when the task is started by a user.
		 */
		constructor(callback: (thisArg?: any) => Thenable<Pseudoterminal>);

		/**
		 * The callback used to execute the task. Cancellation should be handled using
		 * [Pseudoterminal.close](#Pseudoterminal.close). When the task is complete fire
		 * [Pseudoterminal.onDidClose](#Pseudoterminal.onDidClose).
		 */
		callback: (thisArg?: any) => Thenable<Pseudoterminal>;
	}

	/**
	 * A task to execute
	 */
	export class Task2 extends Task {
		/**
		 * Creates a new task.
		 *
		 * @param definition The task definition as defined in the taskDefinitions extension point.
		 * @param scope Specifies the task's scope. It is either a global or a workspace task or a task for a specific workspace folder.
		 * @param name The task's name. Is presented in the user interface.
		 * @param source The task's source (e.g. 'gulp', 'npm', ...). Is presented in the user interface.
		 * @param execution The process or shell execution.
		 * @param problemMatchers the names of problem matchers to use, like '$tsc'
		 *  or '$eslint'. Problem matchers can be contributed by an extension using
		 *  the `problemMatchers` extension point.
		 */
		constructor(taskDefinition: TaskDefinition, scope: WorkspaceFolder | TaskScope.Global | TaskScope.Workspace, name: string, source: string, execution?: ProcessExecution | ShellExecution | CustomExecution | CustomExecution2, problemMatchers?: string | string[]);

		/**
		 * The task's execution engine
		 */
		execution2?: ProcessExecution | ShellExecution | CustomExecution | CustomExecution2;
	}
	//#endregion

	//#region Tasks
	export interface TaskPresentationOptions {
		/**
		 * Controls whether the task is executed in a specific terminal group using split panes.
		 */
		group?: string;
	}
	//#endregion

	// #region Ben - status bar item with ID and Name

	export namespace window {

		/**
		 * Options to configure the status bar item.
		 */
		export interface StatusBarItemOptions {

			/**
			 * A unique identifier of the status bar item. The identifier
			 * is for example used to allow a user to show or hide the
			 * status bar item in the UI.
			 */
			id: string;

			/**
			 * A human readable name of the status bar item. The name is
			 * for example used as a label in the UI to show or hide the
			 * status bar item.
			 */
			name: string;

			/**
			 * The alignment of the status bar item.
			 */
			alignment?: StatusBarAlignment;

			/**
			 * The priority of the status bar item. Higher value means the item should
			 * be shown more to the left.
			 */
			priority?: number;
		}

		/**
		 * Creates a status bar [item](#StatusBarItem).
		 *
		 * @param options The options of the item. If not provided, some default values
		 * will be assumed. For example, the `StatusBarItemOptions.id` will be the id
		 * of the extension and the `StatusBarItemOptions.name` will be the extension name.
		 * @return A new status bar item.
		 */
		export function createStatusBarItem(options?: StatusBarItemOptions): StatusBarItem;
	}

	//#endregion

	//#region Webview Resource Roots

	export interface Webview {
		/**
		 * Convert a uri for the local file system to one that can be used inside webviews.
		 *
		 * Webviews cannot directly load resoruces from the workspace or local file system using `file:` uris. The
		 * `toWebviewResource` function takes a local `file:` uri and converts it into a uri that can be used inside of
		 * a webview to load the same resource:
		 *
		 * ```ts
		 * webview.html = `<img src="${webview.toWebviewResource(vscode.Uri.file('/Users/codey/workspace/cat.gif'))}">`
		 * ```
		 */
		toWebviewResource(localResource: Uri): Uri;

		/**
		 * Content security policy source for webview resources.
		 *
		 * This is origin used in a content security policy rule:
		 *
		 * ```
		 * img-src https: ${webview.cspSource} ...;
		 * ````
		 */
		readonly cspSource: string;
	}

	//#endregion

<<<<<<< HEAD
	//#region Deprecated support

	export interface CompletionItem {
		/**
		 * Indicates if this item is deprecated.
		 */
		deprecated?: boolean;
	}

	export enum DiagnosticTag {
		/**
		 * Deprecated or obsolete code.
		 *
		 * Diagnostics with this tag are rendered with a strike through.
		 */
		Deprecated = 2,
	}

	//#endregion
=======
>>>>>>> b599b17e
}<|MERGE_RESOLUTION|>--- conflicted
+++ resolved
@@ -1305,7 +1305,6 @@
 
 	//#endregion
 
-<<<<<<< HEAD
 	//#region Deprecated support
 
 	export interface CompletionItem {
@@ -1315,16 +1314,5 @@
 		deprecated?: boolean;
 	}
 
-	export enum DiagnosticTag {
-		/**
-		 * Deprecated or obsolete code.
-		 *
-		 * Diagnostics with this tag are rendered with a strike through.
-		 */
-		Deprecated = 2,
-	}
-
-	//#endregion
-=======
->>>>>>> b599b17e
+	//#endregion
 }